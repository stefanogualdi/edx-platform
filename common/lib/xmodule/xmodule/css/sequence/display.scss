--- conflicted
+++ resolved
@@ -295,14 +295,9 @@
       }
 
       &.prev {
-<<<<<<< HEAD
-        left: -40px;
-        border-radius: 35px 0 0 35px;
-=======
         @include left(-10px);
         @include border-radius(35px, 0, 0, 35px);
 
->>>>>>> f30ad29b
         a {
           background-position: center 15px;
 
@@ -319,13 +314,8 @@
       }
 
       &.next {
-<<<<<<< HEAD
-        right: -40px;
-        border-radius: 0 35px 35px 0;
-=======
         @include right(-10px);
         @include border-radius(0, 35px, 35px, 0);
->>>>>>> f30ad29b
 
         a {
           @include margin-left(30px);
