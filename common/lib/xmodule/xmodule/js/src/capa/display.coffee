--- conflicted
+++ resolved
@@ -53,16 +53,17 @@
   render: (content) ->
     if content
       @el.html(content)
-<<<<<<< HEAD
       @executeProblemScripts () =>
         @setupInputTypes()
         @bind()
+        @queueing()
     else
       $.postWithPrefix "#{@url}/problem_get", (response) =>
         @el.html(response.html)
         @executeProblemScripts () =>
           @setupInputTypes()
           @bind()
+          @queueing()
 
   # TODO add hooks for problem types here by inspecting response.html and doing
   # stuff if a div w a class is found
@@ -77,16 +78,6 @@
   executeProblemScripts: (callback=null) ->
 
     placeholders = @el.find(".script_placeholder")
-=======
-      @bind()
-      @queueing()
-    else
-      $.postWithPrefix "#{@url}/problem_get", (response) =>
-        @el.html(response.html)
-        @executeProblemScripts()
-        @bind()
-        @queueing()
->>>>>>> 6bdeb87e
 
     if placeholders.length == 0
       callback()
