import copy
from fs.errors import ResourceNotFoundError
import itertools
import json
import logging
from lxml import etree
from lxml.html import rewrite_links
from path import path
import os
import sys

from pkg_resources import resource_string

from .capa_module import only_one, ComplexEncoder
from .editing_module import EditingDescriptor
from .html_checker import check_html
from progress import Progress
from .stringify import stringify_children
from .x_module import XModule
from .xml_module import XmlDescriptor
from xmodule.modulestore import Location
import openendedchild

from combined_open_ended_rubric import CombinedOpenEndedRubric

log = logging.getLogger("mitx.courseware")

class SelfAssessmentModule(openendedchild.OpenEndedChild):
    """
    A Self Assessment module that allows students to write open-ended responses,
    submit, then see a rubric and rate themselves.  Persists student supplied
    hints, answers, and assessment judgment (currently only correct/incorrect).
    Parses xml definition file--see below for exact format.

    Sample XML format:
    <selfassessment>
        <hintprompt>
            What hint about this problem would you give to someone?
        </hintprompt>
        <submitmessage>
            Save Succcesful.  Thanks for participating!
        </submitmessage>
    </selfassessment>
    """

    def setup_response(self, system, location, definition, descriptor):
        """
        Sets up the module
        @param system: Modulesystem
        @param location: location, to let the module know where it is.
        @param definition: XML definition of the module.
        @param descriptor: SelfAssessmentDescriptor
        @return: None
        """
        self.submit_message = definition['submitmessage']
        self.hint_prompt = definition['hintprompt']
        self.prompt = stringify_children(self.prompt)
        self.rubric = stringify_children(self.rubric)

    def get_html(self, system):
        """
        Gets context and renders HTML that represents the module
        @param system: Modulesystem
        @return: Rendered HTML
        """
        #set context variables and render template
        if self.state != self.INITIAL:
            latest = self.latest_answer()
            previous_answer = latest if latest is not None else ''
        else:
            previous_answer = ''

        context = {
            'prompt': self.prompt,
            'previous_answer': previous_answer,
            'ajax_url': system.ajax_url,
            'initial_rubric': self.get_rubric_html(system),
            'initial_hint': "",
            'initial_message': self.get_message_html(),
            'state': self.state,
            'allow_reset': self._allow_reset(),
            'child_type': 'selfassessment',
        }

        html = system.render_template('self_assessment_prompt.html', context)
        return html


    def handle_ajax(self, dispatch, get, system):
        """
        This is called by courseware.module_render, to handle an AJAX call.
        "get" is request.POST.

        Returns a json dictionary:
        { 'progress_changed' : True/False,
        'progress': 'none'/'in_progress'/'done',
        <other request-specific values here > }
        """

        handlers = {
            'save_answer': self.save_answer,
            'save_assessment': self.save_assessment,
            'save_post_assessment': self.save_hint,
        }

        if dispatch not in handlers:
            return 'Error'

        before = self.get_progress()
        d = handlers[dispatch](get, system)
        after = self.get_progress()
        d.update({
            'progress_changed': after != before,
            'progress_status': Progress.to_js_status_str(after),
        })
        return json.dumps(d, cls=ComplexEncoder)

    def get_rubric_html(self, system):
        """
        Return the appropriate version of the rubric, based on the state.
        """
        if self.state == self.INITIAL:
            return ''

<<<<<<< HEAD
        rubric_renderer = CombinedOpenEndedRubric(True)

        success, rubric_html  = rubric_renderer.render_rubric(self.rubric)
=======
        rubric_html  = CombinedOpenEndedRubric.render_rubric(self.rubric, system)
>>>>>>> 7ac36d2f

        # we'll render it
        context = {'rubric': rubric_html,
                   'max_score': self._max_score,
        }

        if self.state == self.ASSESSING:
            context['read_only'] = False
        elif self.state in (self.POST_ASSESSMENT, self.DONE):
            context['read_only'] = True
        else:
            raise ValueError("Illegal state '%r'" % self.state)

        return system.render_template('self_assessment_rubric.html', context)

    def get_hint_html(self, system):
        """
        Return the appropriate version of the hint view, based on state.
        """
        if self.state in (self.INITIAL, self.ASSESSING):
            return ''

        if self.state == self.DONE:
            # display the previous hint
            latest = self.latest_post_assessment(system)
            hint = latest if latest is not None else ''
        else:
            hint = ''

        context = {'hint_prompt': self.hint_prompt,
                   'hint': hint}

        if self.state == self.POST_ASSESSMENT:
            context['read_only'] = False
        elif self.state == self.DONE:
            context['read_only'] = True
        else:
            raise ValueError("Illegal state '%r'" % self.state)

        return system.render_template('self_assessment_hint.html', context)

    def get_message_html(self):
        """
        Return the appropriate version of the message view, based on state.
        """
        if self.state != self.DONE:
            return ""

        return """<div class="save_message">{0}</div>""".format(self.submit_message)


    def save_answer(self, get, system):
        """
        After the answer is submitted, show the rubric.

        Args:
            get: the GET dictionary passed to the ajax request.  Should contain
                a key 'student_answer'

        Returns:
            Dictionary with keys 'success' and either 'error' (if not success),
            or 'rubric_html' (if success).
        """
        # Check to see if attempts are less than max
        if self.attempts > self.max_attempts:
            # If too many attempts, prevent student from saving answer and
            # seeing rubric.  In normal use, students shouldn't see this because
            # they won't see the reset button once they're out of attempts.
            return {
                'success': False,
                'error': 'Too many attempts.'
            }

        if self.state != self.INITIAL:
            return self.out_of_sync_error(get)

        # add new history element with answer and empty score and hint.
        self.new_history_entry(get['student_answer'])
        self.change_state(self.ASSESSING)

        return {
            'success': True,
            'rubric_html': self.get_rubric_html(system)
        }

    def save_assessment(self, get, system):
        """
        Save the assessment.  If the student said they're right, don't ask for a
        hint, and go straight to the done state.  Otherwise, do ask for a hint.

        Returns a dict { 'success': bool, 'state': state,

        'hint_html': hint_html OR 'message_html': html and 'allow_reset',

           'error': error-msg},

        with 'error' only present if 'success' is False, and 'hint_html' or
        'message_html' only if success is true
        """

        if self.state != self.ASSESSING:
            return self.out_of_sync_error(get)

        try:
            score = int(get['assessment'])
        except ValueError:
            return {'success': False, 'error': "Non-integer score value"}

        self.record_latest_score(score)

        d = {'success': True, }

        self.change_state(self.DONE)
        d['message_html'] = self.get_message_html()
        d['allow_reset'] = self._allow_reset()

        d['state'] = self.state
        return d

    def save_hint(self, get, system):
        '''
        Save the hint.
        Returns a dict { 'success': bool,
                         'message_html': message_html,
                         'error': error-msg,
                         'allow_reset': bool},
        with the error key only present if success is False and message_html
        only if True.
        '''
        if self.state != self.POST_ASSESSMENT:
            # Note: because we only ask for hints on wrong answers, may not have
            # the same number of hints and answers.
            return self.out_of_sync_error(get)

        self.record_latest_post_assessment(get['hint'])
        self.change_state(self.DONE)

        return {'success': True,
                'message_html': self.get_message_html(),
                'allow_reset': self._allow_reset()}


class SelfAssessmentDescriptor(XmlDescriptor, EditingDescriptor):
    """
    Module for adding self assessment questions to courses
    """
    mako_template = "widgets/html-edit.html"
    module_class = SelfAssessmentModule
    filename_extension = "xml"

    stores_state = True
    has_score = True
    template_dir_name = "selfassessment"

    js = {'coffee': [resource_string(__name__, 'js/src/html/edit.coffee')]}
    js_module_name = "HTMLEditingDescriptor"

    @classmethod
    def definition_from_xml(cls, xml_object, system):
        """
        Pull out the rubric, prompt, and submitmessage into a dictionary.

        Returns:
        {
        'submitmessage': 'some-html'
        'hintprompt': 'some-html'
        }
        """
        expected_children = ['submitmessage', 'hintprompt']
        for child in expected_children:
            if len(xml_object.xpath(child)) != 1:
                raise ValueError("Self assessment definition must include exactly one '{0}' tag".format(child))

        def parse(k):
            """Assumes that xml_object has child k"""
            return stringify_children(xml_object.xpath(k)[0])

        return {'submitmessage': parse('submitmessage'),
                'hintprompt': parse('hintprompt'),
        }

    def definition_to_xml(self, resource_fs):
        '''Return an xml element representing this definition.'''
        elt = etree.Element('selfassessment')

        def add_child(k):
            child_str = '<{tag}>{body}</{tag}>'.format(tag=k, body=self.definition[k])
            child_node = etree.fromstring(child_str)
            elt.append(child_node)

        for child in ['submitmessage', 'hintprompt']:
            add_child(child)

        return elt<|MERGE_RESOLUTION|>--- conflicted
+++ resolved
@@ -122,13 +122,9 @@
         if self.state == self.INITIAL:
             return ''
 
-<<<<<<< HEAD
-        rubric_renderer = CombinedOpenEndedRubric(True)
+        rubric_renderer = CombinedOpenEndedRubric(system, True)
 
         success, rubric_html  = rubric_renderer.render_rubric(self.rubric)
-=======
-        rubric_html  = CombinedOpenEndedRubric.render_rubric(self.rubric, system)
->>>>>>> 7ac36d2f
 
         # we'll render it
         context = {'rubric': rubric_html,
