--- conflicted
+++ resolved
@@ -180,12 +180,8 @@
     # gather elements
     @$identifier_input       = @$container.find("textarea[name='student-ids-for-beta']")
     @$btn_beta_testers       = @$container.find("input[name='beta-testers']")
-<<<<<<< HEAD
-    @$checkbox_emailstudents = @$container.find("input[name='email-students']")
     @$checkbox_autoenroll    = @$container.find("input[name='auto-enroll']")
-=======
     @$checkbox_emailstudents = @$container.find("input[name='email-students-beta']")
->>>>>>> 3a7c3e7c
     @$task_response          = @$container.find(".request-response")
     @$request_response_error = @$container.find(".request-response-error")
 
