# -*- coding: utf-8 -*-
"""
This is the common settings file, intended to set sane defaults. If you have a
piece of configuration that's dependent on a set of feature flags being set,
then create a function that returns the calculated value based on the value of
FEATURES[...]. Modules that extend this one can change the feature
configuration in an environment specific config file and re-calculate those
values.

We should make a method that calls all these config methods so that you just
make one call at the end of your site-specific dev file to reset all the
dependent variables (like INSTALLED_APPS) for you.

Longer TODO:
1. Right now our treatment of static content in general and in particular
   course-specific static content is haphazard.
2. We should have a more disciplined approach to feature flagging, even if it
   just means that we stick them in a dict called FEATURES.
3. We need to handle configuration for multiple courses. This could be as
   multiple sites, but we do need a way to map their data assets.
"""

# We intentionally define lots of variables that aren't used, and
# want to import all variables from base settings files
# pylint: disable=wildcard-import, unused-import, unused-wildcard-import, invalid-name

# Pylint gets confused by path.py instances, which report themselves as class
# objects. As a result, pylint applies the wrong regex in validating names,
# and throws spurious errors. Therefore, we disable invalid-name checking.
# pylint: disable=invalid-name

import sys
import os
import imp

from path import path
from warnings import simplefilter
from django.utils.translation import ugettext_lazy as _

from .discussionsettings import *
import dealer.git
from xmodule.modulestore.modulestore_settings import update_module_store_settings
from lms.djangoapps.lms_xblock.mixin import LmsBlockMixin

################################### FEATURES ###################################
# The display name of the platform to be used in templates/emails/etc.
PLATFORM_NAME = "Your Platform Name Here"
CC_MERCHANT_NAME = PLATFORM_NAME
# Shows up in the platform footer, eg "(c) COPYRIGHT_YEAR"
COPYRIGHT_YEAR = "2015"

PLATFORM_FACEBOOK_ACCOUNT = "http://www.facebook.com/YourPlatformFacebookAccount"
PLATFORM_TWITTER_ACCOUNT = "@YourPlatformTwitterAccount"
PLATFORM_TWITTER_URL = "https://twitter.com/YourPlatformTwitterAccount"
PLATFORM_MEETUP_URL = "http://www.meetup.com/YourMeetup"
PLATFORM_LINKEDIN_URL = "http://www.linkedin.com/company/YourPlatform"
PLATFORM_GOOGLE_PLUS_URL = "https://plus.google.com/YourGooglePlusAccount/"


COURSEWARE_ENABLED = True
ENABLE_JASMINE = False

DISCUSSION_SETTINGS = {
    'MAX_COMMENT_DEPTH': 2,
}


# Features
FEATURES = {
    'SAMPLE': False,
    'USE_DJANGO_PIPELINE': True,

    'DISPLAY_DEBUG_INFO_TO_STAFF': True,
    'DISPLAY_HISTOGRAMS_TO_STAFF': False,  # For large courses this slows down courseware access for staff.

    'REROUTE_ACTIVATION_EMAIL': False,  # nonempty string = address for all activation emails
    'DEBUG_LEVEL': 0,  # 0 = lowest level, least verbose, 255 = max level, most verbose

    ## DO NOT SET TO True IN THIS FILE
    ## Doing so will cause all courses to be released on production
    'DISABLE_START_DATES': False,  # When True, all courses will be active, regardless of start date

    # When True, will only publicly list courses by the subdomain. Expects you
    # to define COURSE_LISTINGS, a dictionary mapping subdomains to lists of
    # course_ids (see dev_int.py for an example)
    'SUBDOMAIN_COURSE_LISTINGS': False,

    # When True, will override certain branding with university specific values
    # Expects a SUBDOMAIN_BRANDING dictionary that maps the subdomain to the
    # university to use for branding purposes
    'SUBDOMAIN_BRANDING': False,

    'FORCE_UNIVERSITY_DOMAIN': False,  # set this to the university domain to use, as an override to HTTP_HOST
                                       # set to None to do no university selection

    # for consistency in user-experience, keep the value of the following 3 settings
    # in sync with the corresponding ones in cms/envs/common.py
    'ENABLE_DISCUSSION_SERVICE': True,
    'ENABLE_TEXTBOOK': True,
    'ENABLE_STUDENT_NOTES': True,  # enables the student notes API and UI.

    # discussion home panel, which includes a subscription on/off setting for discussion digest emails.
    # this should remain off in production until digest notifications are online.
    'ENABLE_DISCUSSION_HOME_PANEL': False,

    # Set this to True if you want the discussion digest emails enabled automatically for new users.
    # This will be set on all new account registrations.
    # It is not recommended to enable this feature if ENABLE_DISCUSSION_HOME_PANEL is not enabled, since
    # subscribers who receive digests in that case will only be able to unsubscribe via links embedded
    # in their emails, and they will have no way to resubscribe.
    'ENABLE_DISCUSSION_EMAIL_DIGEST': False,

    'ENABLE_PSYCHOMETRICS': False,  # real-time psychometrics (eg item response theory analysis in instructor dashboard)

    'ENABLE_DJANGO_ADMIN_SITE': True,  # set true to enable django's admin site, even on prod (e.g. for course ops)
    'ENABLE_SQL_TRACKING_LOGS': False,
    'ENABLE_LMS_MIGRATION': False,
    'ENABLE_MANUAL_GIT_RELOAD': False,

    'ENABLE_MASQUERADE': True,  # allow course staff to change to student view of courseware

    'ENABLE_SYSADMIN_DASHBOARD': False,  # sysadmin dashboard, to see what courses are loaded, to delete & load courses

    'DISABLE_LOGIN_BUTTON': False,  # used in systems where login is automatic, eg MIT SSL

    # extrernal access methods
    'ACCESS_REQUIRE_STAFF_FOR_COURSE': False,
    'AUTH_USE_OPENID': False,
    'AUTH_USE_CERTIFICATES': False,
    'AUTH_USE_OPENID_PROVIDER': False,
    # Even though external_auth is in common, shib assumes the LMS views / urls, so it should only be enabled
    # in LMS
    'AUTH_USE_SHIB': False,
    'AUTH_USE_CAS': False,

    # This flag disables the requirement of having to agree to the TOS for users registering
    # with Shib.  Feature was requested by Stanford's office of general counsel
    'SHIB_DISABLE_TOS': False,

    # Toggles OAuth2 authentication provider
    'ENABLE_OAUTH2_PROVIDER': False,

    # Allows to enable an API endpoint to serve XBlock view, used for example by external applications.
    # See jquey-xblock: https://github.com/edx-solutions/jquery-xblock
    'ENABLE_XBLOCK_VIEW_ENDPOINT': False,

    # Allows to configure the LMS to provide CORS headers to serve requests from other domains
    'ENABLE_CORS_HEADERS': False,

    # Can be turned off if course lists need to be hidden. Effects views and templates.
    'COURSES_ARE_BROWSABLE': True,

    # Enables ability to restrict enrollment in specific courses by the user account login method
    'RESTRICT_ENROLL_BY_REG_METHOD': False,

    # Enables the LMS bulk email feature for course staff
    'ENABLE_INSTRUCTOR_EMAIL': True,
    # If True and ENABLE_INSTRUCTOR_EMAIL: Forces email to be explicitly turned on
    #   for each course via django-admin interface.
    # If False and ENABLE_INSTRUCTOR_EMAIL: Email will be turned on by default
    #   for all Mongo-backed courses.
    'REQUIRE_COURSE_EMAIL_AUTH': True,

    # Analytics experiments - shows instructor analytics tab in LMS instructor dashboard.
    # Enabling this feature depends on installation of a separate analytics server.
    'ENABLE_INSTRUCTOR_ANALYTICS': False,

    # enable analytics server.
    # WARNING: THIS SHOULD ALWAYS BE SET TO FALSE UNDER NORMAL
    # LMS OPERATION. See analytics.py for details about what
    # this does.
    'RUN_AS_ANALYTICS_SERVER_ENABLED': False,

    # Flip to True when the YouTube iframe API breaks (again)
    'USE_YOUTUBE_OBJECT_API': False,

    # Give a UI to show a student's submission history in a problem by the
    # Staff Debug tool.
    'ENABLE_STUDENT_HISTORY_VIEW': True,

    # Segment.io for LMS--need to explicitly turn it on for production.
    'SEGMENT_IO_LMS': False,

    # Provide a UI to allow users to submit feedback from the LMS (left-hand help modal)
    'ENABLE_FEEDBACK_SUBMISSION': False,

    # Turn on a page that lets staff enter Python code to be run in the
    # sandbox, for testing whether it's enabled properly.
    'ENABLE_DEBUG_RUN_PYTHON': False,

    # Enable URL that shows information about the status of variuous services
    'ENABLE_SERVICE_STATUS': False,

    # Toggle to indicate use of a custom theme
    'USE_CUSTOM_THEME': False,

    # Don't autoplay videos for students
    'AUTOPLAY_VIDEOS': False,

    # Enable instructor dash to submit background tasks
    'ENABLE_INSTRUCTOR_BACKGROUND_TASKS': True,

    # Enable instructor to assign individual due dates
    'INDIVIDUAL_DUE_DATES': False,

    # Enable legacy instructor dashboard
    'ENABLE_INSTRUCTOR_LEGACY_DASHBOARD': True,

    # Is this an edX-owned domain? (used for edX specific messaging and images)
    'IS_EDX_DOMAIN': False,

    # Toggle to enable certificates of courses on dashboard
    'ENABLE_VERIFIED_CERTIFICATES': False,

    # Allow use of the hint managment instructor view.
    'ENABLE_HINTER_INSTRUCTOR_VIEW': False,

    # for load testing
    'AUTOMATIC_AUTH_FOR_TESTING': False,

    # Toggle to enable chat availability (configured on a per-course
    # basis in Studio)
    'ENABLE_CHAT': False,

    # Allow users to enroll with methods other than just honor code certificates
    'MULTIPLE_ENROLLMENT_ROLES': False,

    # Toggle the availability of the shopping cart page
    'ENABLE_SHOPPING_CART': False,

    # Toggle storing detailed billing information
    'STORE_BILLING_INFO': False,

    # Enable flow for payments for course registration (DIFFERENT from verified student flow)
    'ENABLE_PAID_COURSE_REGISTRATION': False,

    # Enable the display of cosmetic course price display (set in course advanced settings)
    'ENABLE_COSMETIC_DISPLAY_PRICE': False,

    # Automatically approve student identity verification attempts
    'AUTOMATIC_VERIFY_STUDENT_IDENTITY_FOR_TESTING': False,

    # Disable instructor dash buttons for downloading course data
    # when enrollment exceeds this number
    'MAX_ENROLLMENT_INSTR_BUTTONS': 200,

    # Grade calculation started from the new instructor dashboard will write
    # grades CSV files to S3 and give links for downloads.
    'ENABLE_S3_GRADE_DOWNLOADS': False,

    # whether to use password policy enforcement or not
    'ENFORCE_PASSWORD_POLICY': True,

    # Give course staff unrestricted access to grade downloads (if set to False,
    # only edX superusers can perform the downloads)
    'ALLOW_COURSE_STAFF_GRADE_DOWNLOADS': False,

    'ENABLED_PAYMENT_REPORTS': [
        "refund_report",
        "itemized_purchase_report",
        "university_revenue_share",
        "certificate_status"
    ],

    # Turn off account locking if failed login attempts exceeds a limit
    'ENABLE_MAX_FAILED_LOGIN_ATTEMPTS': True,

    # Hide any Personally Identifiable Information from application logs
    'SQUELCH_PII_IN_LOGS': True,

    # Toggles the embargo functionality, which enable embargoing for particular courses
    'EMBARGO': False,

    # Toggles the embargo site functionality, which enable embargoing for the whole site
    'SITE_EMBARGOED': False,

    # Toggle whether to replace the current embargo implementation with
    # the more flexible "country access" feature.
    'ENABLE_COUNTRY_ACCESS': False,

    # Whether the Wiki subsystem should be accessible via the direct /wiki/ paths. Setting this to True means
    # that people can submit content and modify the Wiki in any arbitrary manner. We're leaving this as True in the
    # defaults, so that we maintain current behavior
    'ALLOW_WIKI_ROOT_ACCESS': True,

    # Turn on/off Microsites feature
    'USE_MICROSITES': False,

    # Turn on third-party auth. Disabled for now because full implementations are not yet available. Remember to syncdb
    # if you enable this; we don't create tables by default.
    'ENABLE_THIRD_PARTY_AUTH': False,

    # Toggle to enable alternate urls for marketing links
    'ENABLE_MKTG_SITE': False,

    # Prevent concurrent logins per user
    'PREVENT_CONCURRENT_LOGINS': True,

    # Turn on Advanced Security by default
    'ADVANCED_SECURITY': True,

    # When a logged in user goes to the homepage ('/') should the user be
    # redirected to the dashboard - this is default Open edX behavior. Set to
    # False to not redirect the user
    'ALWAYS_REDIRECT_HOMEPAGE_TO_DASHBOARD_FOR_AUTHENTICATED_USER': True,

    # When a user goes to the homepage ('/') the user see the
    # courses listed in the announcement dates order - this is default Open edX behavior.
    # Set to True to change the course sorting behavior by their start dates, latest first.
    'ENABLE_COURSE_SORTING_BY_START_DATE': False,

    # Expose Mobile REST API. Note that if you use this, you must also set
    # ENABLE_OAUTH2_PROVIDER to True
    'ENABLE_MOBILE_REST_API': False,
    'ENABLE_MOBILE_SOCIAL_FACEBOOK_FEATURES': False,

    # Enable the combined login/registration form
    'ENABLE_COMBINED_LOGIN_REGISTRATION': False,

    # Enable organizational email opt-in
    'ENABLE_MKTG_EMAIL_OPT_IN': False,

    # Show a section in the membership tab of the instructor dashboard
    # to allow an upload of a CSV file that contains a list of new accounts to create
    # and register for course.
    'ALLOW_AUTOMATED_SIGNUPS': False,

    # Display demographic data on the analytics tab in the instructor dashboard.
    'DISPLAY_ANALYTICS_DEMOGRAPHICS': True,

    # Enable display of enrollment counts in instructor and legacy analytics dashboard
    'DISPLAY_ANALYTICS_ENROLLMENTS': True,

    # Show the mobile app links in the footer
    'ENABLE_FOOTER_MOBILE_APP_LINKS': False,

    # Let students save and manage their annotations
    'ENABLE_EDXNOTES': False,

    # Milestones application flag
    'MILESTONES_APP': False,

    # Prerequisite courses feature flag
    'ENABLE_PREREQUISITE_COURSES': False,

    # For easily adding modes to courses during acceptance testing
    'MODE_CREATION_FOR_TESTING': False,

    # Courseware search feature
<<<<<<< HEAD
    'ENABLE_COURSEWARE_SEARCH': False,

    # log all information from cybersource callbacks
    'LOG_POSTPAY_CALLBACKS': True,
=======
    'ENABLE_COURSEWARE_SEARCH': True,
>>>>>>> 16d55b03
}

# Ignore static asset files on import which match this pattern
ASSET_IGNORE_REGEX = r"(^\._.*$)|(^\.DS_Store$)|(^.*~$)"

# Used for A/B testing
DEFAULT_GROUPS = []

# If this is true, random scores will be generated for the purpose of debugging the profile graphs
GENERATE_PROFILE_SCORES = False

# Used with XQueue
XQUEUE_WAITTIME_BETWEEN_REQUESTS = 5  # seconds


############################# SET PATH INFORMATION #############################
PROJECT_ROOT = path(__file__).abspath().dirname().dirname()  # /edx-platform/lms
REPO_ROOT = PROJECT_ROOT.dirname()
COMMON_ROOT = REPO_ROOT / "common"
ENV_ROOT = REPO_ROOT.dirname()  # virtualenv dir /edx-platform is in
COURSES_ROOT = ENV_ROOT / "data"

DATA_DIR = COURSES_ROOT

# TODO: Remove the rest of the sys.path modification here and in cms/envs/common.py
sys.path.append(REPO_ROOT)
sys.path.append(PROJECT_ROOT / 'djangoapps')
sys.path.append(COMMON_ROOT / 'djangoapps')
sys.path.append(COMMON_ROOT / 'lib')

# For Node.js

system_node_path = os.environ.get("NODE_PATH", REPO_ROOT / 'node_modules')

node_paths = [
    COMMON_ROOT / "static/js/vendor",
    COMMON_ROOT / "static/coffee/src",
    system_node_path,
]
NODE_PATH = ':'.join(node_paths)

# For geolocation ip database
GEOIP_PATH = REPO_ROOT / "common/static/data/geoip/GeoIP.dat"
GEOIPV6_PATH = REPO_ROOT / "common/static/data/geoip/GeoIPv6.dat"

# Where to look for a status message
STATUS_MESSAGE_PATH = ENV_ROOT / "status_message.json"

############################ OpenID Provider  ##################################
OPENID_PROVIDER_TRUSTED_ROOTS = ['cs50.net', '*.cs50.net']

############################ OAUTH2 Provider ###################################

# OpenID Connect issuer ID. Normally the URL of the authentication endpoint.

OAUTH_OIDC_ISSUER = 'https:/example.com/oauth2'

# OpenID Connect claim handlers

OAUTH_OIDC_ID_TOKEN_HANDLERS = (
    'oauth2_provider.oidc.handlers.BasicIDTokenHandler',
    'oauth2_provider.oidc.handlers.ProfileHandler',
    'oauth2_provider.oidc.handlers.EmailHandler',
    'oauth2_handler.IDTokenHandler'
)

OAUTH_OIDC_USERINFO_HANDLERS = (
    'oauth2_provider.oidc.handlers.BasicUserInfoHandler',
    'oauth2_provider.oidc.handlers.ProfileHandler',
    'oauth2_provider.oidc.handlers.EmailHandler',
    'oauth2_handler.UserInfoHandler'
)

################################## EDX WEB #####################################
# This is where we stick our compiled template files. Most of the app uses Mako
# templates
import tempfile
MAKO_MODULE_DIR = os.path.join(tempfile.gettempdir(), 'mako_lms')
MAKO_TEMPLATES = {}
MAKO_TEMPLATES['main'] = [PROJECT_ROOT / 'templates',
                          COMMON_ROOT / 'templates',
                          COMMON_ROOT / 'lib' / 'capa' / 'capa' / 'templates',
                          COMMON_ROOT / 'djangoapps' / 'pipeline_mako' / 'templates']

# This is where Django Template lookup is defined. There are a few of these
# still left lying around.
TEMPLATE_DIRS = [
    PROJECT_ROOT / "templates",
    COMMON_ROOT / 'templates',
    COMMON_ROOT / 'lib' / 'capa' / 'capa' / 'templates',
    COMMON_ROOT / 'djangoapps' / 'pipeline_mako' / 'templates',
]

TEMPLATE_CONTEXT_PROCESSORS = (
    'django.core.context_processors.request',
    'django.core.context_processors.static',
    'django.contrib.messages.context_processors.messages',
    'django.core.context_processors.i18n',
    'django.contrib.auth.context_processors.auth',  # this is required for admin
    'django.core.context_processors.csrf',

    # Added for django-wiki
    'django.core.context_processors.media',
    'django.core.context_processors.tz',
    'django.contrib.messages.context_processors.messages',
    'sekizai.context_processors.sekizai',

    # Hack to get required link URLs to password reset templates
    'edxmako.shortcuts.marketing_link_context_processor',

    # Allows the open edX footer to be leveraged in Django Templates.
    'edxmako.shortcuts.open_source_footer_context_processor',

    # Shoppingcart processor (detects if request.user has a cart)
    'shoppingcart.context_processor.user_has_cart_context_processor',

    # Allows the open edX footer to be leveraged in Django Templates.
    'edxmako.shortcuts.microsite_footer_context_processor',
)

# use the ratelimit backend to prevent brute force attacks
AUTHENTICATION_BACKENDS = (
    'ratelimitbackend.backends.RateLimitModelBackend',
)
STUDENT_FILEUPLOAD_MAX_SIZE = 4 * 1000 * 1000  # 4 MB
MAX_FILEUPLOADS_PER_INPUT = 20

# FIXME:
# We should have separate S3 staged URLs in case we need to make changes to
# these assets and test them.
LIB_URL = '/static/js/'

# Dev machines shouldn't need the book
# BOOK_URL = '/static/book/'
BOOK_URL = 'https://mitxstatic.s3.amazonaws.com/book_images/'  # For AWS deploys
RSS_TIMEOUT = 600

# Configuration option for when we want to grab server error pages
STATIC_GRAB = False
DEV_CONTENT = True

EDX_ROOT_URL = ''

LOGIN_REDIRECT_URL = EDX_ROOT_URL + '/accounts/login'
LOGIN_URL = EDX_ROOT_URL + '/accounts/login'

COURSE_NAME = "6.002_Spring_2012"
COURSE_NUMBER = "6.002x"
COURSE_TITLE = "Circuits and Electronics"

### Dark code. Should be enabled in local settings for devel.

ENABLE_MULTICOURSE = False  # set to False to disable multicourse display (see lib.util.views.edXhome)

WIKI_ENABLED = False

###

COURSE_DEFAULT = '6.002x_Fall_2012'
COURSE_SETTINGS = {
    '6.002x_Fall_2012': {
        'number': '6.002x',
        'title': 'Circuits and Electronics',
        'xmlpath': '6002x/',
        'location': 'i4x://edx/6002xs12/course/6.002x_Fall_2012',
    }
}

# IP addresses that are allowed to reload the course, etc.
# TODO (vshnayder): Will probably need to change as we get real access control in.
LMS_MIGRATION_ALLOWED_IPS = []

# These are standard regexes for pulling out info like course_ids, usage_ids, etc.
# They are used so that URLs with deprecated-format strings still work.
# Note: these intentionally greedily grab all chars up to the next slash including any pluses
# DHM: I really wanted to ensure the separators were the same (+ or /) but all patts I tried had
# too many inadvertent side effects :-(
COURSE_KEY_PATTERN = r'(?P<course_key_string>[^/+]+(/|\+)[^/+]+(/|\+)[^/]+)'
COURSE_ID_PATTERN = COURSE_KEY_PATTERN.replace('course_key_string', 'course_id')
COURSE_KEY_REGEX = COURSE_KEY_PATTERN.replace('P<course_key_string>', ':')

USAGE_KEY_PATTERN = r'(?P<usage_key_string>(?:i4x://?[^/]+/[^/]+/[^/]+/[^@]+(?:@[^/]+)?)|(?:[^/]+))'
ASSET_KEY_PATTERN = r'(?P<asset_key_string>(?:/?c4x(:/)?/[^/]+/[^/]+/[^/]+/[^@]+(?:@[^/]+)?)|(?:[^/]+))'
USAGE_ID_PATTERN = r'(?P<usage_id>(?:i4x://?[^/]+/[^/]+/[^/]+/[^@]+(?:@[^/]+)?)|(?:[^/]+))'


############################## EVENT TRACKING #################################

# FIXME: Should we be doing this truncation?
TRACK_MAX_EVENT = 50000

DEBUG_TRACK_LOG = False

TRACKING_BACKENDS = {
    'logger': {
        'ENGINE': 'track.backends.logger.LoggerBackend',
        'OPTIONS': {
            'name': 'tracking'
        }
    }
}

# We're already logging events, and we don't want to capture user
# names/passwords.  Heartbeat events are likely not interesting.
TRACKING_IGNORE_URL_PATTERNS = [r'^/event', r'^/login', r'^/heartbeat', r'^/segmentio/event']

EVENT_TRACKING_ENABLED = True
EVENT_TRACKING_BACKENDS = {
    'logger': {
        'ENGINE': 'eventtracking.backends.logger.LoggerBackend',
        'OPTIONS': {
            'name': 'tracking',
            'max_event_size': TRACK_MAX_EVENT,
        }
    }
}
EVENT_TRACKING_PROCESSORS = [
    {
        'ENGINE': 'track.shim.LegacyFieldMappingProcessor'
    },
    {
        'ENGINE': 'track.shim.VideoEventProcessor'
    }
]

# Backwards compatibility with ENABLE_SQL_TRACKING_LOGS feature flag.
# In the future, adding the backend to TRACKING_BACKENDS should be enough.
if FEATURES.get('ENABLE_SQL_TRACKING_LOGS'):
    TRACKING_BACKENDS.update({
        'sql': {
            'ENGINE': 'track.backends.django.DjangoBackend'
        }
    })
    EVENT_TRACKING_BACKENDS.update({
        'sql': {
            'ENGINE': 'track.backends.django.DjangoBackend'
        }
    })

TRACKING_SEGMENTIO_WEBHOOK_SECRET = None
TRACKING_SEGMENTIO_ALLOWED_TYPES = ['track']
TRACKING_SEGMENTIO_DISALLOWED_SUBSTRING_NAMES = ['.bi.']
TRACKING_SEGMENTIO_SOURCE_MAP = {
    'analytics-android': 'mobile',
    'analytics-ios': 'mobile',
}

######################## GOOGLE ANALYTICS ###########################
GOOGLE_ANALYTICS_ACCOUNT = None
GOOGLE_ANALYTICS_LINKEDIN = 'GOOGLE_ANALYTICS_LINKEDIN_DUMMY'

######################## OPTIMIZELY ###########################
OPTIMIZELY_PROJECT_ID = None

######################## subdomain specific settings ###########################
COURSE_LISTINGS = {}
SUBDOMAIN_BRANDING = {}
VIRTUAL_UNIVERSITIES = []

############# XBlock Configuration ##########

# Import after sys.path fixup
from xmodule.modulestore.inheritance import InheritanceMixin
from xmodule.modulestore import prefer_xmodules
from xmodule.x_module import XModuleMixin

# This should be moved into an XBlock Runtime/Application object
# once the responsibility of XBlock creation is moved out of modulestore - cpennington
XBLOCK_MIXINS = (LmsBlockMixin, InheritanceMixin, XModuleMixin)

# Allow any XBlock in the LMS
XBLOCK_SELECT_FUNCTION = prefer_xmodules

############# ModuleStore Configuration ##########

MODULESTORE_BRANCH = 'published-only'
CONTENTSTORE = None
DOC_STORE_CONFIG = {
    'host': 'localhost',
    'db': 'xmodule',
    'collection': 'modulestore',
    # If 'asset_collection' defined, it'll be used
    # as the collection name for asset metadata.
    # Otherwise, a default collection name will be used.
}
MODULESTORE = {
    'default': {
        'ENGINE': 'xmodule.modulestore.mixed.MixedModuleStore',
        'OPTIONS': {
            'mappings': {},
            'stores': [
                {
                    'NAME': 'split',
                    'ENGINE': 'xmodule.modulestore.split_mongo.split_draft.DraftVersioningModuleStore',
                    'DOC_STORE_CONFIG': DOC_STORE_CONFIG,
                    'OPTIONS': {
                        'default_class': 'xmodule.hidden_module.HiddenDescriptor',
                        'fs_root': DATA_DIR,
                        'render_template': 'edxmako.shortcuts.render_to_string',
                    }
                },
                {
                    'NAME': 'draft',
                    'ENGINE': 'xmodule.modulestore.mongo.DraftMongoModuleStore',
                    'DOC_STORE_CONFIG': DOC_STORE_CONFIG,
                    'OPTIONS': {
                        'default_class': 'xmodule.hidden_module.HiddenDescriptor',
                        'fs_root': DATA_DIR,
                        'render_template': 'edxmako.shortcuts.render_to_string',
                    }
                },
                {
                    'NAME': 'xml',
                    'ENGINE': 'xmodule.modulestore.xml.XMLModuleStore',
                    'OPTIONS': {
                        'data_dir': DATA_DIR,
                        'default_class': 'xmodule.hidden_module.HiddenDescriptor',
                    }
                }
            ]
        }
    }
}

#################### Python sandbox ############################################

CODE_JAIL = {
    # Path to a sandboxed Python executable.  None means don't bother.
    'python_bin': None,
    # User to run as in the sandbox.
    'user': 'sandbox',

    # Configurable limits.
    'limits': {
        # How many CPU seconds can jailed code use?
        'CPU': 1,
    },
}

# Some courses are allowed to run unsafe code. This is a list of regexes, one
# of them must match the course id for that course to run unsafe code.
#
# For example:
#
#   COURSES_WITH_UNSAFE_CODE = [
#       r"Harvard/XY123.1/.*"
#   ]
COURSES_WITH_UNSAFE_CODE = []

############################### DJANGO BUILT-INS ###############################
# Change DEBUG/TEMPLATE_DEBUG in your environment settings files, not here
DEBUG = False
TEMPLATE_DEBUG = False
USE_TZ = True
SESSION_COOKIE_SECURE = False

# CMS base
CMS_BASE = 'localhost:8001'

# Site info
SITE_ID = 1
SITE_NAME = "example.com"
HTTPS = 'on'
ROOT_URLCONF = 'lms.urls'
# NOTE: Please set ALLOWED_HOSTS to some sane value, as we do not allow the default '*'

# Platform Email
EMAIL_BACKEND = 'django.core.mail.backends.console.EmailBackend'
DEFAULT_FROM_EMAIL = 'registration@example.com'
DEFAULT_FEEDBACK_EMAIL = 'feedback@example.com'
SERVER_EMAIL = 'devops@example.com'
TECH_SUPPORT_EMAIL = 'technical@example.com'
CONTACT_EMAIL = 'info@example.com'
BUGS_EMAIL = 'bugs@example.com'
UNIVERSITY_EMAIL = 'university@example.com'
PRESS_EMAIL = 'press@example.com'
FINANCE_EMAIL = ''
ADMINS = ()
MANAGERS = ADMINS

EDX_PLATFORM_REVISION = os.environ.get('EDX_PLATFORM_REVISION')

if not EDX_PLATFORM_REVISION:
    try:
        # Get git revision of the current file
        EDX_PLATFORM_REVISION = dealer.git.Backend(path=REPO_ROOT).revision
    except TypeError:
        # Not a git repository
        EDX_PLATFORM_REVISION = 'unknown'

# Static content
STATIC_URL = '/static/'
STATIC_ROOT = ENV_ROOT / "staticfiles"

STATICFILES_DIRS = [
    COMMON_ROOT / "static",
    PROJECT_ROOT / "static",
]

FAVICON_PATH = 'images/favicon.ico'

# Locale/Internationalization
TIME_ZONE = 'America/New_York'  # http://en.wikipedia.org/wiki/List_of_tz_zones_by_name
LANGUAGE_CODE = 'en'  # http://www.i18nguy.com/unicode/language-identifiers.html
# these languages display right to left
LANGUAGES_BIDI = ("en@rtl", "he", "ar", "fa", "ur", "fa-ir")

# Sourced from http://www.localeplanet.com/icu/ and wikipedia
LANGUAGES = (
    ('en', u'English'),
    ('en@rtl', u'English (right-to-left)'),
    ('eo', u'Dummy Language (Esperanto)'),  # Dummy languaged used for testing
    ('fake2', u'Fake translations'),        # Another dummy language for testing (not pushed to prod)

    ('am', u'አማርኛ'),  # Amharic
    ('ar', u'العربية'),  # Arabic
    ('az', u'azərbaycanca'),  # Azerbaijani
    ('bg-bg', u'български (България)'),  # Bulgarian (Bulgaria)
    ('bn-bd', u'বাংলা (বাংলাদেশ)'),  # Bengali (Bangladesh)
    ('bn-in', u'বাংলা (ভারত)'),  # Bengali (India)
    ('bs', u'bosanski'),  # Bosnian
    ('ca', u'Català'),  # Catalan
    ('ca@valencia', u'Català (València)'),  # Catalan (Valencia)
    ('cs', u'Čeština'),  # Czech
    ('cy', u'Cymraeg'),  # Welsh
    ('da', u'dansk'),  # Danish
    ('de-de', u'Deutsch (Deutschland)'),  # German (Germany)
    ('el', u'Ελληνικά'),  # Greek
    ('en-uk', u'English (United Kingdom)'),  # English (United Kingdom)
    ('en@lolcat', u'LOLCAT English'),  # LOLCAT English
    ('en@pirate', u'Pirate English'),  # Pirate English
    ('es-419', u'Español (Latinoamérica)'),  # Spanish (Latin America)
    ('es-ar', u'Español (Argentina)'),  # Spanish (Argentina)
    ('es-ec', u'Español (Ecuador)'),  # Spanish (Ecuador)
    ('es-es', u'Español (España)'),  # Spanish (Spain)
    ('es-mx', u'Español (México)'),  # Spanish (Mexico)
    ('es-pe', u'Español (Perú)'),  # Spanish (Peru)
    ('et-ee', u'Eesti (Eesti)'),  # Estonian (Estonia)
    ('eu-es', u'euskara (Espainia)'),  # Basque (Spain)
    ('fa', u'فارسی'),  # Persian
    ('fa-ir', u'فارسی (ایران)'),  # Persian (Iran)
    ('fi-fi', u'Suomi (Suomi)'),  # Finnish (Finland)
    ('fil', u'Filipino'),  # Filipino
    ('fr', u'Français'),  # French
    ('gl', u'Galego'),  # Galician
    ('gu', u'ગુજરાતી'),  # Gujarati
    ('he', u'עברית'),  # Hebrew
    ('hi', u'हिन्दी'),  # Hindi
    ('hr', u'hrvatski'),  # Croatian
    ('hu', u'magyar'),  # Hungarian
    ('hy-am', u'Հայերեն (Հայաստան)'),  # Armenian (Armenia)
    ('id', u'Bahasa Indonesia'),  # Indonesian
    ('it-it', u'Italiano (Italia)'),  # Italian (Italy)
    ('ja-jp', u'日本語 (日本)'),  # Japanese (Japan)
    ('kk-kz', u'қазақ тілі (Қазақстан)'),  # Kazakh (Kazakhstan)
    ('km-kh', u'ភាសាខ្មែរ (កម្ពុជា)'),  # Khmer (Cambodia)
    ('kn', u'ಕನ್ನಡ'),  # Kannada
    ('ko-kr', u'한국어 (대한민국)'),  # Korean (Korea)
    ('lt-lt', u'Lietuvių (Lietuva)'),  # Lithuanian (Lithuania)
    ('ml', u'മലയാളം'),  # Malayalam
    ('mn', u'Монгол хэл'),  # Mongolian
    ('mr', u'मराठी'),  # Marathi
    ('ms', u'Bahasa Melayu'),  # Malay
    ('nb', u'Norsk bokmål'),  # Norwegian Bokmål
    ('ne', u'नेपाली'),  # Nepali
    ('nl-nl', u'Nederlands (Nederland)'),  # Dutch (Netherlands)
    ('or', u'ଓଡ଼ିଆ'),  # Oriya
    ('pl', u'Polski'),  # Polish
    ('pt-br', u'Português (Brasil)'),  # Portuguese (Brazil)
    ('pt-pt', u'Português (Portugal)'),  # Portuguese (Portugal)
    ('ro', u'română'),  # Romanian
    ('ru', u'Русский'),  # Russian
    ('si', u'සිංහල'),  # Sinhala
    ('sk', u'Slovenčina'),  # Slovak
    ('sl', u'Slovenščina'),  # Slovenian
    ('sq', u'shqip'),  # Albanian
    ('sr', u'Српски'),  # Serbian
    ('sv', u'svenska'),  # Swedish
    ('sw', u'Kiswahili'),  # Swahili
    ('ta', u'தமிழ்'),  # Tamil
    ('te', u'తెలుగు'),  # Telugu
    ('th', u'ไทย'),  # Thai
    ('tr-tr', u'Türkçe (Türkiye)'),  # Turkish (Turkey)
    ('uk', u'Українська'),  # Ukranian
    ('ur', u'اردو'),  # Urdu
    ('vi', u'Tiếng Việt'),  # Vietnamese
    ('uz', u'Ўзбек'),  # Uzbek
    ('zh-cn', u'中文 (简体)'),  # Chinese (China)
    ('zh-hk', u'中文 (香港)'),  # Chinese (Hong Kong)
    ('zh-tw', u'中文 (台灣)'),  # Chinese (Taiwan)
)

LANGUAGE_DICT = dict(LANGUAGES)

USE_I18N = True
USE_L10N = True

# Localization strings (e.g. django.po) are under this directory
LOCALE_PATHS = (REPO_ROOT + '/conf/locale',)  # edx-platform/conf/locale/
# Messages
MESSAGE_STORAGE = 'django.contrib.messages.storage.session.SessionStorage'

# Guidelines for translators
TRANSLATORS_GUIDE = 'http://edx.readthedocs.org/projects/edx-developer-guide/en/latest/internationalization/i18n_translators_guide.html'  # pylint: disable=line-too-long

#################################### GITHUB #######################################
# gitreload is used in LMS-workflow to pull content from github
# gitreload requests are only allowed from these IP addresses, which are
# the advertised public IPs of the github WebHook servers.
# These are listed, eg at https://github.com/edx/edx-platform/admin/hooks

ALLOWED_GITRELOAD_IPS = ['207.97.227.253', '50.57.128.197', '108.171.174.178']

#################################### AWS #######################################
# S3BotoStorage insists on a timeout for uploaded assets. We should make it
# permanent instead, but rather than trying to figure out exactly where that
# setting is, I'm just bumping the expiration time to something absurd (100
# years). This is only used if DEFAULT_FILE_STORAGE is overriden to use S3
# in the global settings.py
AWS_QUERYSTRING_EXPIRE = 10 * 365 * 24 * 60 * 60  # 10 years

################################# SIMPLEWIKI ###################################
SIMPLE_WIKI_REQUIRE_LOGIN_EDIT = True
SIMPLE_WIKI_REQUIRE_LOGIN_VIEW = False

################################# WIKI ###################################
from course_wiki import settings as course_wiki_settings

WIKI_ACCOUNT_HANDLING = False
WIKI_EDITOR = 'course_wiki.editors.CodeMirror'
WIKI_SHOW_MAX_CHILDREN = 0  # We don't use the little menu that shows children of an article in the breadcrumb
WIKI_ANONYMOUS = False  # Don't allow anonymous access until the styling is figured out

WIKI_CAN_DELETE = course_wiki_settings.CAN_DELETE
WIKI_CAN_MODERATE = course_wiki_settings.CAN_MODERATE
WIKI_CAN_CHANGE_PERMISSIONS = course_wiki_settings.CAN_CHANGE_PERMISSIONS
WIKI_CAN_ASSIGN = course_wiki_settings.CAN_ASSIGN

WIKI_USE_BOOTSTRAP_SELECT_WIDGET = False
WIKI_LINK_LIVE_LOOKUPS = False
WIKI_LINK_DEFAULT_LEVEL = 2

##### Feedback submission mechanism #####
FEEDBACK_SUBMISSION_EMAIL = None

##### Zendesk #####
ZENDESK_URL = None
ZENDESK_USER = None
ZENDESK_API_KEY = None

##### EMBARGO #####
EMBARGO_SITE_REDIRECT_URL = None

##### shoppingcart Payment #####
PAYMENT_SUPPORT_EMAIL = 'payment@example.com'

##### Using cybersource by default #####

CC_PROCESSOR_NAME = 'CyberSource'
CC_PROCESSOR = {
    'CyberSource': {
        'SHARED_SECRET': '',
        'MERCHANT_ID': '',
        'SERIAL_NUMBER': '',
        'ORDERPAGE_VERSION': '7',
        'PURCHASE_ENDPOINT': '',
    },
    'CyberSource2': {
        "PURCHASE_ENDPOINT": '',
        "SECRET_KEY": '',
        "ACCESS_KEY": '',
        "PROFILE_ID": '',
    }
}

# Setting for PAID_COURSE_REGISTRATION, DOES NOT AFFECT VERIFIED STUDENTS
PAID_COURSE_REGISTRATION_CURRENCY = ['usd', '$']

# Members of this group are allowed to generate payment reports
PAYMENT_REPORT_GENERATOR_GROUP = 'shoppingcart_report_access'

################################# open ended grading config  #####################

#By setting up the default settings with an incorrect user name and password,
# will get an error when attempting to connect
OPEN_ENDED_GRADING_INTERFACE = {
    'url': 'http://example.com/peer_grading',
    'username': 'incorrect_user',
    'password': 'incorrect_pass',
    'staff_grading': 'staff_grading',
    'peer_grading': 'peer_grading',
    'grading_controller': 'grading_controller'
}

# Used for testing, debugging peer grading
MOCK_PEER_GRADING = False

# Used for testing, debugging staff grading
MOCK_STAFF_GRADING = False


################################# EdxNotes config  #########################

# Configure the LMS to use our stub EdxNotes implementation
EDXNOTES_INTERFACE = {
    'url': 'http://localhost:8120/api/v1',
}

################################# Jasmine ##################################
JASMINE_TEST_DIRECTORY = PROJECT_ROOT + '/static/coffee'

################################# Deprecation warnings #####################

# Ignore deprecation warnings (so we don't clutter Jenkins builds/production)
simplefilter('ignore')

################################# Middleware ###################################
# List of finder classes that know how to find static files in
# various locations.
STATICFILES_FINDERS = (
    'staticfiles.finders.FileSystemFinder',
    'staticfiles.finders.AppDirectoriesFinder',
    'pipeline.finders.PipelineFinder',
)

# List of callables that know how to import templates from various sources.
TEMPLATE_LOADERS = (
    'edxmako.makoloader.MakoFilesystemLoader',
    'edxmako.makoloader.MakoAppDirectoriesLoader',

    # 'django.template.loaders.filesystem.Loader',
    # 'django.template.loaders.app_directories.Loader',

)

MIDDLEWARE_CLASSES = (
    'request_cache.middleware.RequestCache',
    'microsite_configuration.middleware.MicrositeMiddleware',
    'django_comment_client.middleware.AjaxExceptionMiddleware',
    'django.middleware.common.CommonMiddleware',
    'django.contrib.sessions.middleware.SessionMiddleware',

    # Instead of AuthenticationMiddleware, we use a cached backed version
    #'django.contrib.auth.middleware.AuthenticationMiddleware',
    'cache_toolbox.middleware.CacheBackedAuthenticationMiddleware',
    'student.middleware.UserStandingMiddleware',
    'contentserver.middleware.StaticContentServer',
    'crum.CurrentRequestUserMiddleware',

    # Adds user tags to tracking events
    # Must go before TrackMiddleware, to get the context set up
    'openedx.core.djangoapps.user_api.middleware.UserTagsEventContextMiddleware',

    'django.contrib.messages.middleware.MessageMiddleware',
    'track.middleware.TrackMiddleware',
    'django.middleware.csrf.CsrfViewMiddleware',
    'splash.middleware.SplashMiddleware',

    # Allows us to dark-launch particular languages
    'dark_lang.middleware.DarkLangMiddleware',
    'geoinfo.middleware.CountryMiddleware',
    'embargo.middleware.EmbargoMiddleware',

    # Allows us to set user preferences
    # should be after DarkLangMiddleware
    'lang_pref.middleware.LanguagePreferenceMiddleware',

    # Detects user-requested locale from 'accept-language' header in http request
    'django.middleware.locale.LocaleMiddleware',

    'django.middleware.transaction.TransactionMiddleware',
    # 'debug_toolbar.middleware.DebugToolbarMiddleware',

    'django_comment_client.utils.ViewNameMiddleware',
    'codejail.django_integration.ConfigureCodeJailMiddleware',

    # catches any uncaught RateLimitExceptions and returns a 403 instead of a 500
    'ratelimitbackend.middleware.RateLimitMiddleware',
    # needs to run after locale middleware (or anything that modifies the request context)
    'edxmako.middleware.MakoMiddleware',

    # for expiring inactive sessions
    'session_inactivity_timeout.middleware.SessionInactivityTimeout',

    # use Django built in clickjacking protection
    'django.middleware.clickjacking.XFrameOptionsMiddleware',

    # to redirected unenrolled students to the course info page
    'courseware.middleware.RedirectUnenrolledMiddleware',

    'course_wiki.middleware.WikiAccessMiddleware',

    # This must be last
    'microsite_configuration.middleware.MicrositeSessionCookieDomainMiddleware',
)

# Clickjacking protection can be enabled by setting this to 'DENY'
X_FRAME_OPTIONS = 'ALLOW'

############################### Pipeline #######################################

STATICFILES_STORAGE = 'pipeline.storage.PipelineCachedStorage'

from rooted_paths import rooted_glob

courseware_js = (
    [
        'coffee/src/' + pth + '.js'
        for pth in ['courseware', 'histogram', 'navigation', 'time']
    ] +
    ['js/' + pth + '.js' for pth in ['ajax-error']] +
    ['js/search/main.js'] +
    sorted(rooted_glob(PROJECT_ROOT / 'static', 'coffee/src/modules/**/*.js'))
)


# Before a student accesses courseware, we do not
# need many of the JS dependencies.  This includes
# only the dependencies used everywhere in the LMS
# (including the dashboard/account/profile pages)
# Currently, this partially duplicates the "main vendor"
# JavaScript file, so only one of the two should be included
# on a page at any time.
# In the future, we will likely refactor this to use
# RequireJS and an optimizer.
base_vendor_js = [
    'js/vendor/jquery.min.js',
    'js/vendor/jquery.cookie.js',
    'js/vendor/url.min.js',
    'js/vendor/underscore-min.js',
    'js/vendor/require.js',
    'js/RequireJS-namespace-undefine.js',
]

main_vendor_js = base_vendor_js + [
    'js/vendor/json2.js',
    'js/vendor/jquery-ui.min.js',
    'js/vendor/jquery.qtip.min.js',
    'js/vendor/swfobject/swfobject.js',
    'js/vendor/jquery.ba-bbq.min.js',
    'js/vendor/URI.min.js',
]

dashboard_js = sorted(rooted_glob(PROJECT_ROOT / 'static', 'js/dashboard/**/*.js'))
discussion_js = sorted(rooted_glob(COMMON_ROOT / 'static', 'coffee/src/discussion/**/*.js'))
rwd_header_footer_js = sorted(rooted_glob(PROJECT_ROOT / 'static', 'js/common_helpers/rwd_header_footer.js'))
staff_grading_js = sorted(rooted_glob(PROJECT_ROOT / 'static', 'coffee/src/staff_grading/**/*.js'))
open_ended_js = sorted(rooted_glob(PROJECT_ROOT / 'static', 'coffee/src/open_ended/**/*.js'))
notes_js = sorted(rooted_glob(PROJECT_ROOT / 'static', 'coffee/src/notes/**/*.js'))
instructor_dash_js = sorted(rooted_glob(PROJECT_ROOT / 'static', 'coffee/src/instructor_dashboard/**/*.js'))

# JavaScript used by the student account and profile pages
# These are not courseware, so they do not need many of the courseware-specific
# JavaScript modules.
student_account_js = [
    'js/utils/rwd_header_footer.js',
    'js/utils/edx.utils.validate.js',
    'js/form.ext.js',
    'js/my_courses_dropdown.js',
    'js/toggle_login_modal.js',
    'js/sticky_filter.js',
    'js/query-params.js',
    'js/src/utility.js',
    'js/src/accessibility_tools.js',
    'js/src/ie_shim.js',
    'js/src/string_utils.js',
    'js/student_account/enrollment.js',
    'js/student_account/emailoptin.js',
    'js/student_account/shoppingcart.js',
    'js/student_account/models/LoginModel.js',
    'js/student_account/models/RegisterModel.js',
    'js/student_account/models/PasswordResetModel.js',
    'js/student_account/views/FormView.js',
    'js/student_account/views/LoginView.js',
    'js/student_account/views/RegisterView.js',
    'js/student_account/views/PasswordResetView.js',
    'js/student_account/views/AccessView.js',
    'js/student_account/accessApp.js',
]

student_profile_js = sorted(rooted_glob(PROJECT_ROOT / 'static', 'js/student_profile/**/*.js'))

verify_student_js = [
    'js/form.ext.js',
    'js/my_courses_dropdown.js',
    'js/toggle_login_modal.js',
    'js/sticky_filter.js',
    'js/query-params.js',
    'js/src/utility.js',
    'js/src/accessibility_tools.js',
    'js/src/ie_shim.js',
    'js/src/string_utils.js',
    'js/verify_student/models/verification_model.js',
    'js/verify_student/views/error_view.js',
    'js/verify_student/views/image_input_view.js',
    'js/verify_student/views/webcam_photo_view.js',
    'js/verify_student/views/step_view.js',
    'js/verify_student/views/intro_step_view.js',
    'js/verify_student/views/make_payment_step_view.js',
    'js/verify_student/views/payment_confirmation_step_view.js',
    'js/verify_student/views/face_photo_step_view.js',
    'js/verify_student/views/id_photo_step_view.js',
    'js/verify_student/views/review_photos_step_view.js',
    'js/verify_student/views/enrollment_confirmation_step_view.js',
    'js/verify_student/views/pay_and_verify_view.js',
    'js/verify_student/pay_and_verify.js',
]

PIPELINE_CSS = {
    'style-vendor': {
        'source_filenames': [
            'css/vendor/font-awesome.css',
            'css/vendor/jquery.qtip.min.css',
            'css/vendor/responsive-carousel/responsive-carousel.css',
            'css/vendor/responsive-carousel/responsive-carousel.slide.css',
        ],
        'output_filename': 'css/lms-style-vendor.css',
    },
    'style-vendor-tinymce-content': {
        'source_filenames': [
            'js/vendor/tinymce/js/tinymce/skins/studio-tmce4/content.min.css'
        ],
        'output_filename': 'css/lms-style-vendor-tinymce-content.css',
    },
    'style-vendor-tinymce-skin': {
        'source_filenames': [
            'js/vendor/tinymce/js/tinymce/skins/studio-tmce4/skin.min.css'
        ],
        'output_filename': 'css/lms-style-vendor-tinymce-skin.css',
    },
    'style-app': {
        'source_filenames': [
            'sass/application.css',
            'sass/ie.css'
        ],
        'output_filename': 'css/lms-style-app.css',
    },
    'style-app-extend1': {
        'source_filenames': [
            'sass/application-extend1.css',
        ],
        'output_filename': 'css/lms-style-app-extend1.css',
    },
    'style-app-extend2': {
        'source_filenames': [
            'sass/application-extend2.css',
        ],
        'output_filename': 'css/lms-style-app-extend2.css',
    },
    'style-app-rtl': {
        'source_filenames': [
            'sass/application-rtl.css',
            'sass/ie-rtl.css'
        ],
        'output_filename': 'css/lms-style-app-rtl.css',
    },
    'style-app-extend1-rtl': {
        'source_filenames': [
            'sass/application-extend1-rtl.css',
        ],
        'output_filename': 'css/lms-style-app-extend1-rtl.css',
    },
    'style-app-extend2-rtl': {
        'source_filenames': [
            'sass/application-extend2-rtl.css',
        ],
        'output_filename': 'css/lms-style-app-extend2-rtl.css',
    },
    'style-course-vendor': {
        'source_filenames': [
            'js/vendor/CodeMirror/codemirror.css',
            'css/vendor/jquery.treeview.css',
            'css/vendor/ui-lightness/jquery-ui-1.8.22.custom.css',
        ],
        'output_filename': 'css/lms-style-course-vendor.css',
    },
    'style-student-notes': {
        'source_filenames': [
            'css/vendor/edxnotes/annotator.min.css',
        ],
        'output_filename': 'css/lms-style-student-notes.css',
    },
    'style-course': {
        'source_filenames': [
            'sass/course.css',
            'xmodule/modules.css',
        ],
        'output_filename': 'css/lms-style-course.css',
    },
    'style-course-rtl': {
        'source_filenames': [
            'sass/course-rtl.css',
            'xmodule/modules.css',
        ],
        'output_filename': 'css/lms-style-course-rtl.css',
    },
    'style-xmodule-annotations': {
        'source_filenames': [
            'css/vendor/ova/annotator.css',
            'css/vendor/ova/edx-annotator.css',
            'css/vendor/ova/video-js.min.css',
            'css/vendor/ova/rangeslider.css',
            'css/vendor/ova/share-annotator.css',
            'css/vendor/ova/richText-annotator.css',
            'css/vendor/ova/tags-annotator.css',
            'css/vendor/ova/flagging-annotator.css',
            'css/vendor/ova/diacritic-annotator.css',
            'css/vendor/ova/grouping-annotator.css',
            'css/vendor/ova/ova.css',
            'js/vendor/ova/catch/css/main.css'
        ],
        'output_filename': 'css/lms-style-xmodule-annotations.css',
    },
}


common_js = set(rooted_glob(COMMON_ROOT / 'static', 'coffee/src/**/*.js')) - set(courseware_js + discussion_js + staff_grading_js + open_ended_js + notes_js + instructor_dash_js)    # pylint: disable=line-too-long
project_js = set(rooted_glob(PROJECT_ROOT / 'static', 'coffee/src/**/*.js')) - set(courseware_js + discussion_js + staff_grading_js + open_ended_js + notes_js + instructor_dash_js)  # pylint: disable=line-too-long


PIPELINE_JS = {
    'application': {

        # Application will contain all paths not in courseware_only_js
        'source_filenames': ['js/xblock/core.js'] + sorted(common_js) + sorted(project_js) + [
            'js/form.ext.js',
            'js/my_courses_dropdown.js',
            'js/toggle_login_modal.js',
            'js/sticky_filter.js',
            'js/query-params.js',
            'js/src/utility.js',
            'js/src/accessibility_tools.js',
            'js/src/ie_shim.js',
            'js/src/string_utils.js',
            'js/src/logger.js',
        ],
        'output_filename': 'js/lms-application.js',
    },
    'courseware': {
        'source_filenames': courseware_js,
        'output_filename': 'js/lms-courseware.js',
    },
    'base_vendor': {
        'source_filenames': base_vendor_js,
        'output_filename': 'js/lms-base-vendor.js',
    },
    'main_vendor': {
        'source_filenames': main_vendor_js,
        'output_filename': 'js/lms-main_vendor.js',
    },
    'module-descriptor-js': {
        'source_filenames': rooted_glob(COMMON_ROOT / 'static/', 'xmodule/descriptors/js/*.js'),
        'output_filename': 'js/lms-module-descriptors.js',
    },
    'module-js': {
        'source_filenames': rooted_glob(COMMON_ROOT / 'static', 'xmodule/modules/js/*.js'),
        'output_filename': 'js/lms-modules.js',
    },
    'discussion': {
        'source_filenames': discussion_js,
        'output_filename': 'js/discussion.js',
    },
    'staff_grading': {
        'source_filenames': staff_grading_js,
        'output_filename': 'js/staff_grading.js',
    },
    'open_ended': {
        'source_filenames': open_ended_js,
        'output_filename': 'js/open_ended.js',
    },
    'notes': {
        'source_filenames': notes_js,
        'output_filename': 'js/notes.js',
    },
    'instructor_dash': {
        'source_filenames': instructor_dash_js,
        'output_filename': 'js/instructor_dash.js',
    },
    'dashboard': {
        'source_filenames': dashboard_js,
        'output_filename': 'js/dashboard.js'
    },
    'rwd_header_footer': {
        'source_filenames': rwd_header_footer_js,
        'output_filename': 'js/rwd_header_footer.js'
    },
    'student_account': {
        'source_filenames': student_account_js,
        'output_filename': 'js/student_account.js'
    },
    'student_profile': {
        'source_filenames': student_profile_js,
        'output_filename': 'js/student_profile.js'
    },
    'verify_student': {
        'source_filenames': verify_student_js,
        'output_filename': 'js/verify_student.js'
    }
}

PIPELINE_DISABLE_WRAPPER = True

# Compile all coffee files in course data directories if they are out of date.
# TODO: Remove this once we move data into Mongo. This is only temporary while
# course data directories are still in use.
if os.path.isdir(DATA_DIR):
    for course_dir in os.listdir(DATA_DIR):
        js_dir = DATA_DIR / course_dir / "js"
        if not os.path.isdir(js_dir):
            continue
        for filename in os.listdir(js_dir):
            if filename.endswith('coffee'):
                new_filename = os.path.splitext(filename)[0] + ".js"
                if os.path.exists(js_dir / new_filename):
                    coffee_timestamp = os.stat(js_dir / filename).st_mtime
                    js_timestamp = os.stat(js_dir / new_filename).st_mtime
                    if coffee_timestamp <= js_timestamp:
                        continue
                os.system("rm %s" % (js_dir / new_filename))
                os.system("coffee -c %s" % (js_dir / filename))


PIPELINE_CSS_COMPRESSOR = None
PIPELINE_JS_COMPRESSOR = "pipeline.compressors.uglifyjs.UglifyJSCompressor"

STATICFILES_IGNORE_PATTERNS = (
    "sass/*",
    "coffee/*",

    # Symlinks used by js-test-tool
    "xmodule_js",
    "common_static",
)

PIPELINE_UGLIFYJS_BINARY = 'node_modules/.bin/uglifyjs'

# Setting that will only affect the edX version of django-pipeline until our changes are merged upstream
PIPELINE_COMPILE_INPLACE = True

################################# CELERY ######################################

# Message configuration

CELERY_TASK_SERIALIZER = 'json'
CELERY_RESULT_SERIALIZER = 'json'

CELERY_MESSAGE_COMPRESSION = 'gzip'

# Results configuration

CELERY_IGNORE_RESULT = False
CELERY_STORE_ERRORS_EVEN_IF_IGNORED = True

# Events configuration

CELERY_TRACK_STARTED = True

CELERY_SEND_EVENTS = True
CELERY_SEND_TASK_SENT_EVENT = True

# Exchange configuration

CELERY_DEFAULT_EXCHANGE = 'edx.core'
CELERY_DEFAULT_EXCHANGE_TYPE = 'direct'

# Queues configuration

HIGH_PRIORITY_QUEUE = 'edx.core.high'
DEFAULT_PRIORITY_QUEUE = 'edx.core.default'
LOW_PRIORITY_QUEUE = 'edx.core.low'
HIGH_MEM_QUEUE = 'edx.core.high_mem'

CELERY_QUEUE_HA_POLICY = 'all'

CELERY_CREATE_MISSING_QUEUES = True

CELERY_DEFAULT_QUEUE = DEFAULT_PRIORITY_QUEUE
CELERY_DEFAULT_ROUTING_KEY = DEFAULT_PRIORITY_QUEUE

CELERY_QUEUES = {
    HIGH_PRIORITY_QUEUE: {},
    LOW_PRIORITY_QUEUE: {},
    DEFAULT_PRIORITY_QUEUE: {},
    HIGH_MEM_QUEUE: {},
}

# let logging work as configured:
CELERYD_HIJACK_ROOT_LOGGER = False

################################ Bulk Email ###################################

# Suffix used to construct 'from' email address for bulk emails.
# A course-specific identifier is prepended.
BULK_EMAIL_DEFAULT_FROM_EMAIL = 'no-reply@example.com'

# Parameters for breaking down course enrollment into subtasks.
BULK_EMAIL_EMAILS_PER_TASK = 100

# Initial delay used for retrying tasks.  Additional retries use
# longer delays.  Value is in seconds.
BULK_EMAIL_DEFAULT_RETRY_DELAY = 30

# Maximum number of retries per task for errors that are not related
# to throttling.
BULK_EMAIL_MAX_RETRIES = 5

# Maximum number of retries per task for errors that are related to
# throttling.  If this is not set, then there is no cap on such retries.
BULK_EMAIL_INFINITE_RETRY_CAP = 1000

# We want Bulk Email running on the high-priority queue, so we define the
# routing key that points to it.  At the moment, the name is the same.
BULK_EMAIL_ROUTING_KEY = HIGH_PRIORITY_QUEUE

# Flag to indicate if individual email addresses should be logged as they are sent
# a bulk email message.
BULK_EMAIL_LOG_SENT_EMAILS = False

# Delay in seconds to sleep between individual mail messages being sent,
# when a bulk email task is retried for rate-related reasons.  Choose this
# value depending on the number of workers that might be sending email in
# parallel, and what the SES rate is.
BULK_EMAIL_RETRY_DELAY_BETWEEN_SENDS = 0.02

############################# Email Opt In ####################################

# Minimum age for organization-wide email opt in
EMAIL_OPTIN_MINIMUM_AGE = 13

############################## Video ##########################################

YOUTUBE = {
    # YouTube JavaScript API
    'API': 'www.youtube.com/iframe_api',

    # URL to test YouTube availability
    'TEST_URL': 'gdata.youtube.com/feeds/api/videos/',

    # Current youtube api for requesting transcripts.
    # For example: http://video.google.com/timedtext?lang=en&v=j_jEn79vS3g.
    'TEXT_API': {
        'url': 'video.google.com/timedtext',
        'params': {
            'lang': 'en',
            'v': 'set_youtube_id_of_11_symbols_here',
        },
    },
}

################################### APPS ######################################
INSTALLED_APPS = (
    # Standard ones that are always installed...
    'django.contrib.auth',
    'django.contrib.contenttypes',
    'django.contrib.humanize',
    'django.contrib.messages',
    'django.contrib.sessions',
    'django.contrib.sites',
    'djcelery',
    'south',

    # Database-backed configuration
    'config_models',

    # Monitor the status of services
    'service_status',

    # For asset pipelining
    'edxmako',
    'pipeline',
    'staticfiles',
    'static_replace',

    # Our courseware
    'circuit',
    'courseware',
    'student',

    'static_template_view',
    'staticbook',
    'track',
    'eventtracking.django',
    'util',
    'certificates',
    'dashboard',
    'instructor',
    'instructor_task',
    'open_ended_grading',
    'psychometrics',
    'licenses',
    'openedx.core.djangoapps.course_groups',
    'bulk_email',
    'branding',

    # External auth (OpenID, shib)
    'external_auth',
    'django_openid_auth',

    # OAuth2 Provider
    'provider',
    'provider.oauth2',
    'oauth2_provider',

    # For the wiki
    'wiki',  # The new django-wiki from benjaoming
    'django_notify',
    'course_wiki',  # Our customizations
    'mptt',
    'sekizai',
    #'wiki.plugins.attachments',
    'wiki.plugins.links',
    'wiki.plugins.notifications',
    'course_wiki.plugins.markdownedx',

    # Foldit integration
    'foldit',

    # For testing
    'django.contrib.admin',  # only used in DEBUG mode
    'django_nose',
    'debug',

    # Discussion forums
    'django_comment_client',
    'django_comment_common',
    'notes',

    'edxnotes',

    # Splash screen
    'splash',

    # Monitoring
    'datadog',

    # User API
    'rest_framework',
    'openedx.core.djangoapps.user_api',

    # Shopping cart
    'shoppingcart',

    # Notification preferences setting
    'notification_prefs',

    'notifier_api',

    # Different Course Modes
    'course_modes',

    # Enrollment API
    'enrollment',

    # Student Identity Verification
    'verify_student',

    # Dark-launching languages
    'dark_lang',

    # Microsite configuration
    'microsite_configuration',

    # Student Identity Reverification
    'reverification',

    'embargo',

    # Monitoring functionality
    'monitoring',

    # Course action state
    'course_action_state',

    # Additional problem types
    'edx_jsme',    # Molecular Structure

    # Country list
    'django_countries',

    # edX Mobile API
    'mobile_api',

    # Surveys
    'survey',

    'lms.djangoapps.lms_xblock',

    'openedx.core.djangoapps.content.course_structures',
    'course_structure_api',
)

######################### MARKETING SITE ###############################
EDXMKTG_COOKIE_NAME = 'edxloggedin'
MKTG_URLS = {}
MKTG_URL_LINK_MAP = {
    'ABOUT': 'about',
    'CONTACT': 'contact',
    'FAQ': 'help',
    'COURSES': 'courses',
    'ROOT': 'root',
    'TOS': 'tos',
    'HONOR': 'honor',  # If your site does not have an honor code, simply delete this line.
    'PRIVACY': 'privacy',
    'PRESS': 'press',
    'BLOG': 'blog',
    'DONATE': 'donate',

    # Verified Certificates
    'WHAT_IS_VERIFIED_CERT': 'verified-certificate',
}

################# Mobile URLS ##########################

# These are URLs to the app store for mobile.
MOBILE_STORE_URLS = {
    'apple': '#',
    'google': '#'
}

################# Student Verification #################
VERIFY_STUDENT = {
    "DAYS_GOOD_FOR": 365,  # How many days is a verficiation good for?
}

### This enables the Metrics tab for the Instructor dashboard ###########
FEATURES['CLASS_DASHBOARD'] = False
if FEATURES.get('CLASS_DASHBOARD'):
    INSTALLED_APPS += ('class_dashboard',)

######################## CAS authentication ###########################

if FEATURES.get('AUTH_USE_CAS'):
    CAS_SERVER_URL = 'https://provide_your_cas_url_here'
    AUTHENTICATION_BACKENDS = (
        'django.contrib.auth.backends.ModelBackend',
        'django_cas.backends.CASBackend',
    )
    INSTALLED_APPS += ('django_cas',)
    MIDDLEWARE_CLASSES += ('django_cas.middleware.CASMiddleware',)

############# CORS headers for cross-domain requests #################

if FEATURES.get('ENABLE_CORS_HEADERS'):
    INSTALLED_APPS += ('corsheaders', 'cors_csrf')
    MIDDLEWARE_CLASSES = (
        'corsheaders.middleware.CorsMiddleware',
        'cors_csrf.middleware.CorsCSRFMiddleware',
    ) + MIDDLEWARE_CLASSES
    CORS_ALLOW_CREDENTIALS = True
    CORS_ORIGIN_WHITELIST = ()
    CORS_ORIGIN_ALLOW_ALL = False

###################### Registration ##################################

# For each of the fields, give one of the following values:
# - 'required': to display the field, and make it mandatory
# - 'optional': to display the field, and make it non-mandatory
# - 'hidden': to not display the field

REGISTRATION_EXTRA_FIELDS = {
    'level_of_education': 'optional',
    'gender': 'optional',
    'year_of_birth': 'optional',
    'mailing_address': 'optional',
    'goals': 'optional',
    'honor_code': 'required',
    'terms_of_service': 'hidden',
    'city': 'hidden',
    'country': 'hidden',
}

########################## CERTIFICATE NAME ########################
CERT_NAME_SHORT = "Certificate"
CERT_NAME_LONG = "Certificate of Achievement"

###################### Grade Downloads ######################
GRADES_DOWNLOAD_ROUTING_KEY = HIGH_MEM_QUEUE

GRADES_DOWNLOAD = {
    'STORAGE_TYPE': 'localfs',
    'BUCKET': 'edx-grades',
    'ROOT_PATH': '/tmp/edx-s3/grades',
}


#### PASSWORD POLICY SETTINGS #####
PASSWORD_MIN_LENGTH = 8
PASSWORD_MAX_LENGTH = None
PASSWORD_COMPLEXITY = {"UPPER": 1, "LOWER": 1, "DIGITS": 1}
PASSWORD_DICTIONARY_EDIT_DISTANCE_THRESHOLD = None
PASSWORD_DICTIONARY = []

##################### LinkedIn #####################
INSTALLED_APPS += ('django_openid_auth',)


############################ ORA 2 ############################################

# By default, don't use a file prefix
ORA2_FILE_PREFIX = None

# Default File Upload Storage bucket and prefix. Used by the FileUpload Service.
FILE_UPLOAD_STORAGE_BUCKET_NAME = 'edxuploads'
FILE_UPLOAD_STORAGE_PREFIX = 'submissions_attachments'

##### ACCOUNT LOCKOUT DEFAULT PARAMETERS #####
MAX_FAILED_LOGIN_ATTEMPTS_ALLOWED = 5
MAX_FAILED_LOGIN_ATTEMPTS_LOCKOUT_PERIOD_SECS = 15 * 60


##### LMS DEADLINE DISPLAY TIME_ZONE #######
TIME_ZONE_DISPLAYED_FOR_DEADLINES = 'UTC'


# Source:
# http://loc.gov/standards/iso639-2/ISO-639-2_utf-8.txt according to http://en.wikipedia.org/wiki/ISO_639-1
ALL_LANGUAGES = (
    [u"aa", u"Afar"],
    [u"ab", u"Abkhazian"],
    [u"af", u"Afrikaans"],
    [u"ak", u"Akan"],
    [u"sq", u"Albanian"],
    [u"am", u"Amharic"],
    [u"ar", u"Arabic"],
    [u"an", u"Aragonese"],
    [u"hy", u"Armenian"],
    [u"as", u"Assamese"],
    [u"av", u"Avaric"],
    [u"ae", u"Avestan"],
    [u"ay", u"Aymara"],
    [u"az", u"Azerbaijani"],
    [u"ba", u"Bashkir"],
    [u"bm", u"Bambara"],
    [u"eu", u"Basque"],
    [u"be", u"Belarusian"],
    [u"bn", u"Bengali"],
    [u"bh", u"Bihari languages"],
    [u"bi", u"Bislama"],
    [u"bs", u"Bosnian"],
    [u"br", u"Breton"],
    [u"bg", u"Bulgarian"],
    [u"my", u"Burmese"],
    [u"ca", u"Catalan"],
    [u"ch", u"Chamorro"],
    [u"ce", u"Chechen"],
    [u"zh", u"Chinese"],
    [u"cu", u"Church Slavic"],
    [u"cv", u"Chuvash"],
    [u"kw", u"Cornish"],
    [u"co", u"Corsican"],
    [u"cr", u"Cree"],
    [u"cs", u"Czech"],
    [u"da", u"Danish"],
    [u"dv", u"Divehi"],
    [u"nl", u"Dutch"],
    [u"dz", u"Dzongkha"],
    [u"en", u"English"],
    [u"eo", u"Esperanto"],
    [u"et", u"Estonian"],
    [u"ee", u"Ewe"],
    [u"fo", u"Faroese"],
    [u"fj", u"Fijian"],
    [u"fi", u"Finnish"],
    [u"fr", u"French"],
    [u"fy", u"Western Frisian"],
    [u"ff", u"Fulah"],
    [u"ka", u"Georgian"],
    [u"de", u"German"],
    [u"gd", u"Gaelic"],
    [u"ga", u"Irish"],
    [u"gl", u"Galician"],
    [u"gv", u"Manx"],
    [u"el", u"Greek"],
    [u"gn", u"Guarani"],
    [u"gu", u"Gujarati"],
    [u"ht", u"Haitian"],
    [u"ha", u"Hausa"],
    [u"he", u"Hebrew"],
    [u"hz", u"Herero"],
    [u"hi", u"Hindi"],
    [u"ho", u"Hiri Motu"],
    [u"hr", u"Croatian"],
    [u"hu", u"Hungarian"],
    [u"ig", u"Igbo"],
    [u"is", u"Icelandic"],
    [u"io", u"Ido"],
    [u"ii", u"Sichuan Yi"],
    [u"iu", u"Inuktitut"],
    [u"ie", u"Interlingue"],
    [u"ia", u"Interlingua"],
    [u"id", u"Indonesian"],
    [u"ik", u"Inupiaq"],
    [u"it", u"Italian"],
    [u"jv", u"Javanese"],
    [u"ja", u"Japanese"],
    [u"kl", u"Kalaallisut"],
    [u"kn", u"Kannada"],
    [u"ks", u"Kashmiri"],
    [u"kr", u"Kanuri"],
    [u"kk", u"Kazakh"],
    [u"km", u"Central Khmer"],
    [u"ki", u"Kikuyu"],
    [u"rw", u"Kinyarwanda"],
    [u"ky", u"Kirghiz"],
    [u"kv", u"Komi"],
    [u"kg", u"Kongo"],
    [u"ko", u"Korean"],
    [u"kj", u"Kuanyama"],
    [u"ku", u"Kurdish"],
    [u"lo", u"Lao"],
    [u"la", u"Latin"],
    [u"lv", u"Latvian"],
    [u"li", u"Limburgan"],
    [u"ln", u"Lingala"],
    [u"lt", u"Lithuanian"],
    [u"lb", u"Luxembourgish"],
    [u"lu", u"Luba-Katanga"],
    [u"lg", u"Ganda"],
    [u"mk", u"Macedonian"],
    [u"mh", u"Marshallese"],
    [u"ml", u"Malayalam"],
    [u"mi", u"Maori"],
    [u"mr", u"Marathi"],
    [u"ms", u"Malay"],
    [u"mg", u"Malagasy"],
    [u"mt", u"Maltese"],
    [u"mn", u"Mongolian"],
    [u"na", u"Nauru"],
    [u"nv", u"Navajo"],
    [u"nr", u"Ndebele, South"],
    [u"nd", u"Ndebele, North"],
    [u"ng", u"Ndonga"],
    [u"ne", u"Nepali"],
    [u"nn", u"Norwegian Nynorsk"],
    [u"nb", u"Bokmål, Norwegian"],
    [u"no", u"Norwegian"],
    [u"ny", u"Chichewa"],
    [u"oc", u"Occitan"],
    [u"oj", u"Ojibwa"],
    [u"or", u"Oriya"],
    [u"om", u"Oromo"],
    [u"os", u"Ossetian"],
    [u"pa", u"Panjabi"],
    [u"fa", u"Persian"],
    [u"pi", u"Pali"],
    [u"pl", u"Polish"],
    [u"pt", u"Portuguese"],
    [u"ps", u"Pushto"],
    [u"qu", u"Quechua"],
    [u"rm", u"Romansh"],
    [u"ro", u"Romanian"],
    [u"rn", u"Rundi"],
    [u"ru", u"Russian"],
    [u"sg", u"Sango"],
    [u"sa", u"Sanskrit"],
    [u"si", u"Sinhala"],
    [u"sk", u"Slovak"],
    [u"sl", u"Slovenian"],
    [u"se", u"Northern Sami"],
    [u"sm", u"Samoan"],
    [u"sn", u"Shona"],
    [u"sd", u"Sindhi"],
    [u"so", u"Somali"],
    [u"st", u"Sotho, Southern"],
    [u"es", u"Spanish"],
    [u"sc", u"Sardinian"],
    [u"sr", u"Serbian"],
    [u"ss", u"Swati"],
    [u"su", u"Sundanese"],
    [u"sw", u"Swahili"],
    [u"sv", u"Swedish"],
    [u"ty", u"Tahitian"],
    [u"ta", u"Tamil"],
    [u"tt", u"Tatar"],
    [u"te", u"Telugu"],
    [u"tg", u"Tajik"],
    [u"tl", u"Tagalog"],
    [u"th", u"Thai"],
    [u"bo", u"Tibetan"],
    [u"ti", u"Tigrinya"],
    [u"to", u"Tonga (Tonga Islands)"],
    [u"tn", u"Tswana"],
    [u"ts", u"Tsonga"],
    [u"tk", u"Turkmen"],
    [u"tr", u"Turkish"],
    [u"tw", u"Twi"],
    [u"ug", u"Uighur"],
    [u"uk", u"Ukrainian"],
    [u"ur", u"Urdu"],
    [u"uz", u"Uzbek"],
    [u"ve", u"Venda"],
    [u"vi", u"Vietnamese"],
    [u"vo", u"Volapük"],
    [u"cy", u"Welsh"],
    [u"wa", u"Walloon"],
    [u"wo", u"Wolof"],
    [u"xh", u"Xhosa"],
    [u"yi", u"Yiddish"],
    [u"yo", u"Yoruba"],
    [u"za", u"Zhuang"],
    [u"zu", u"Zulu"]
)


### Apps only installed in some instances
OPTIONAL_APPS = (
    'mentoring',

    # edx-ora2
    'submissions',
    'openassessment',
    'openassessment.assessment',
    'openassessment.fileupload',
    'openassessment.workflow',
    'openassessment.xblock',

    # edxval
    'edxval',

    # milestones
    'milestones',
)

for app_name in OPTIONAL_APPS:
    # First attempt to only find the module rather than actually importing it,
    # to avoid circular references - only try to import if it can't be found
    # by find_module, which doesn't work with import hooks
    try:
        imp.find_module(app_name)
    except ImportError:
        try:
            __import__(app_name)
        except ImportError:
            continue
    INSTALLED_APPS += (app_name,)

# Stub for third_party_auth options.
# See common/djangoapps/third_party_auth/settings.py for configuration details.
THIRD_PARTY_AUTH = {}

### ADVANCED_SECURITY_CONFIG
# Empty by default
ADVANCED_SECURITY_CONFIG = {}

### External auth usage -- prefixes for ENROLLMENT_DOMAIN
SHIBBOLETH_DOMAIN_PREFIX = 'shib:'
OPENID_DOMAIN_PREFIX = 'openid:'

### Analytics Data API + Dashboard (Insights) settings
ANALYTICS_DATA_URL = ""
ANALYTICS_DATA_TOKEN = ""
ANALYTICS_DASHBOARD_URL = ""
ANALYTICS_DASHBOARD_NAME = PLATFORM_NAME + " Insights"

# REGISTRATION CODES DISPLAY INFORMATION SUBTITUTIONS IN THE INVOICE ATTACHMENT
INVOICE_CORP_ADDRESS = "Please place your corporate address\nin this configuration"
INVOICE_PAYMENT_INSTRUCTIONS = "This is where you can\nput directions on how people\nbuying registration codes"

# Country code overrides
# Used by django-countries
COUNTRIES_OVERRIDE = {
    "TW": _("Taiwan"),
}

# which access.py permission name to check in order to determine if a course is visible in
# the course catalog. We default this to the legacy permission 'see_exists'.
COURSE_CATALOG_VISIBILITY_PERMISSION = 'see_exists'

# which access.py permission name to check in order to determine if a course about page is
# visible. We default this to the legacy permission 'see_exists'.
COURSE_ABOUT_VISIBILITY_PERMISSION = 'see_exists'

#date format the api will be formatting the datetime values
API_DATE_FORMAT = '%Y-%m-%d'

# Enrollment API Cache Timeout
ENROLLMENT_COURSE_DETAILS_CACHE_TIMEOUT = 60

# for Student Notes we would like to avoid too frequent token refreshes (default is 30 seconds)
if FEATURES['ENABLE_EDXNOTES']:
    OAUTH_ID_TOKEN_EXPIRATION = 60 * 60

# Configuration used for generating PDF Receipts/Invoices
PDF_RECEIPT_TAX_ID = 'add here'
PDF_RECEIPT_FOOTER_TEXT = 'add your own specific footer text here'
PDF_RECEIPT_DISCLAIMER_TEXT = 'add your own specific disclaimer text here'
PDF_RECEIPT_BILLING_ADDRESS = 'add your own billing address here with appropriate line feed characters'
PDF_RECEIPT_TERMS_AND_CONDITIONS = 'add your own terms and conditions'
PDF_RECEIPT_TAX_ID_LABEL = 'Tax ID'
PDF_RECEIPT_LOGO_PATH = PROJECT_ROOT + '/static/images/openedx-logo-tag.png'
# Height of the Logo in mm
PDF_RECEIPT_LOGO_HEIGHT_MM = 12
PDF_RECEIPT_COBRAND_LOGO_PATH = PROJECT_ROOT + '/static/images/default-theme/logo.png'
# Height of the Co-brand Logo in mm
PDF_RECEIPT_COBRAND_LOGO_HEIGHT_MM = 12

# Use None for the default search engine
SEARCH_ENGINE = None
# Use the LMS specific result processor
SEARCH_RESULT_PROCESSOR = "lms.lib.courseware_search.lms_result_processor.LmsSearchResultProcessor"

# The configuration for learner profiles
PROFILE_CONFIGURATION = {
    # Default visibility level for accounts without a specified value
    # The value is one of: 'all_users', 'private'
    "default_visibility": 'all_users',

    # The list of all fields that can be shown on a learner's profile
    "all_fields": [
        'username',
        'profile_image',
        'country',
        'time_zone',
        'languages',
        'bio',
    ],

    # The list of fields that are always public on a learner's profile
    "public_fields": [
        'username',
        'profile_image',
    ],
}<|MERGE_RESOLUTION|>--- conflicted
+++ resolved
@@ -347,14 +347,10 @@
     'MODE_CREATION_FOR_TESTING': False,
 
     # Courseware search feature
-<<<<<<< HEAD
-    'ENABLE_COURSEWARE_SEARCH': False,
+    'ENABLE_COURSEWARE_SEARCH': True,
 
     # log all information from cybersource callbacks
     'LOG_POSTPAY_CALLBACKS': True,
-=======
-    'ENABLE_COURSEWARE_SEARCH': True,
->>>>>>> 16d55b03
 }
 
 # Ignore static asset files on import which match this pattern
