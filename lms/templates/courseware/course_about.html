<%! from django.utils.translation import ugettext as _ %>
<%!
  from django.core.urlresolvers import reverse
  from courseware.courses import course_image_url, get_course_about_section
  from courseware.access import has_access
  from django.conf import settings
  from student.models import UserProfile
  from edxmako.shortcuts import marketing_link

  if settings.FEATURES.get('ENABLE_SHOPPING_CART'):
      cart_link = reverse('shoppingcart.views.show_cart')
  else:
      cart_link = ""


%>
<%namespace name='static' file='../static_content.html'/>
<%! from microsite_configuration.middleware import MicrositeConfiguration %>

<%inherit file="../main.html" />

<%block name="headextra">

  <%
    if self.theme_enabled():
      google_analytics_file = u'../' + MicrositeConfiguration.get_microsite_configuration_value('google_analytics_file', 'theme-google-analytics.html')
    else:
      google_analytics_file = '../google_analytics.html'
  %>

  <%include file="${google_analytics_file}" />
  
  ## OG (Open Graph) title and description added below to give social media info to display
  ## (https://developers.facebook.com/docs/opengraph/howtos/maximizing-distribution-media-content#tags)
  <meta property="og:title" content="${get_course_about_section(course, 'title')}" />
  <meta property="og:description" content="${get_course_about_section(course, 'short_description')}" />
</%block>

<%block name="js_extra">

  <script type="text/javascript">
  (function() {
    $(".register").click(function(event) {
      $("#class_enroll_form").submit();
      event.preventDefault();
    });

    sneakpeek_handler = function(jqXHR) {
      if (jqXHR.status == 200) {
        location.href = "${course_target}";
      }
      else {
        $("#register_error")
        .html("${_('An error occurred. Please try again later.')}")
        .css("display", "block");
      }
    };

    $(".course_sneakpeek").click(function(event) {
      $.ajax({
        url: "${reverse('course_sneakpeek', args=[course.id])}",
        type: "POST",
        complete: sneakpeek_handler
      });
      event.preventDefault();
    });

    % if settings.FEATURES.get('ENABLE_SHOPPING_CART') and settings.FEATURES.get('ENABLE_PAID_COURSE_REGISTRATION'):
      add_course_complete_handler = function(jqXHR, textStatus) {
        if (jqXHR.status == 200) {
          location.href = "${cart_link}";
        }
        if (jqXHR.status == 400) {
          $("#register_error")
            .html(jqXHR.responseText ? jqXHR.responseText : "${_('An error occurred. Please try again later.')}")
            .css("display", "block");
        }
        else if (jqXHR.status == 403) {
            location.href = "${reg_then_add_to_cart_link}";
        }
      };
      $("#add_to_cart_post").click(function(event){
        $.ajax({
          url: "${reverse('add_course_to_cart', args=[course.id])}",
          type: "POST",
          /* Rant: HAD TO USE COMPLETE B/C PROMISE.DONE FOR SOME REASON DOES NOT WORK ON THIS PAGE. */
          complete: add_course_complete_handler
        })
        event.preventDefault();
      });
    % endif

    ## making the conditional around this entire JS block for sanity
    %if settings.FEATURES.get('RESTRICT_ENROLL_BY_REG_METHOD') and course.enrollment_domain:
      <%
        perms_error = _('The currently logged-in user account does not have permission to enroll in this course. '
                        'You may need to {start_logout_tag}log out{end_tag} then try the register button again. '
                        'Please visit the {start_help_tag}help page{end_tag} for a possible solution.').format(
                          start_help_tag="<a href='{url}'>".format(url=marketing_link('FAQ')), end_tag='</a>',
                          start_logout_tag="<a href='{url}'>".format(url=reverse('logout'))
                          )
      %>
    $('#class_enroll_form').on('ajax:complete', function(event, xhr) {
      if(xhr.status == 200) {
        location.href = "${reverse('dashboard')}";
      } else if (xhr.status == 403) {
        location.href = "${reverse('course-specific-register', args=[course.id])}?course_id=${course.id}&enrollment_action=enroll";
      } else if (xhr.status == 400) { //This means the user did not have permission
        $('#register_error').html("${perms_error}").css("display", "block");
      } else {
        $('#register_error').html(
            (xhr.responseText ? xhr.responseText : "${_("An error occurred. Please try again later.")}")
        ).css("display", "block");
      }
    });

    %else:

    $('#class_enroll_form').on('ajax:complete', function(event, xhr) {
      if(xhr.status == 200) {
        if (xhr.responseText == "") {
          location.href = "${reverse('dashboard')}";
        }
        else {
          location.href = xhr.responseText;
        }
      } else if (xhr.status == 403) {
        location.href = "${reverse('register_user')}?course_id=${course.id}&enrollment_action=enroll";
      } else {
        $('#register_error').html(
            (xhr.responseText ? xhr.responseText : 'An error occurred. Please try again later.')
        ).css("display", "block");
      }
    });

    %endif

  })(this)
  </script>

  <script src="${static.url('js/course_info.js')}"></script>
</%block>

<%block name="pagetitle">${_("About {course.display_number_with_default}").format(course=course) | h}</%block>

<section class="course-info">
  <header class="course-profile">
    <div class="intro-inner-wrapper">
      <div class="table">
      <section class="intro">
        <hgroup>
          <h1>
            ${course.display_number_with_default | h}: ${get_course_about_section(course, "title")}
            % if not self.theme_enabled():
              <a href="#">${get_course_about_section(course, "university")}</a>
            % endif
          </h1>
	  % if self.carnegie_theme_enabled():
	    <br /><h2>learn to use this user-friendly technology from experts</h2>
	  % endif
        </hgroup>

        <div class="main-cta">
        %if regularly_registered:
          %if show_courseware_link:
            <a href="${course_target}">
          %endif

          <span class="register disabled">${_("You are registered for this course")}</span>
          
          %if show_courseware_link:
            <strong>${_("View Courseware")}</strong>
            </a>
          %endif

        %elif in_cart:
          <span class="add-to-cart">
            ${_('This course is in your <a href="{cart_link}">cart</a>.').format(cart_link=cart_link)}
          </span>
        %elif settings.FEATURES.get('ENABLE_PAID_COURSE_REGISTRATION') and registration_price:
          <%
          if user.is_authenticated():
            reg_href = "#"
            reg_element_id = "add_to_cart_post"
          else:
            reg_href = reg_then_add_to_cart_link
            reg_element_id = "reg_then_add_to_cart"
          %>
          <a href="${reg_href}" class="add-to-cart" id="${reg_element_id}">
            ${_("Add {course.display_number_with_default} to Cart ({currency_symbol}{cost})")\
              .format(course=course, currency_symbol=settings.PAID_COURSE_REGISTRATION_CURRENCY[1],
                      cost=registration_price)}
          </a>
          <div id="register_error"></div>
        % elif is_course_full:
          <span class="register disabled">
            ${_("Course is full")}
          </span>          
        %else:
          <a href="#" class="register">
            ${_("Register for {course.display_number_with_default}").format(course=course) | h}
          </a>
          % if sneakpeek_allowed and not regularly_registered:
            <a href="#" class="course_sneakpeek"</a>
              <span class="sneakpeek" title="${_("By exploring the course, you are agreeing to our Terms of Service. Please read them carefully.")}">${_("Explore Course")} *</span>
            </a>
          % endif
          <div id="register_error"></div>
        %endif
        </div>

      </section>
      % if get_course_about_section(course, "video"):
      <a href="#video-modal" class="media" rel="leanModal">
        <div class="hero">
          <img src="${course_image_url(course)}" alt="" />
          <div class="play-intro"></div>
        </div>
      </a>
      %else:
      <div class="media">
        <div class="hero">
          <img src="${course_image_url(course)}" alt="" />
        </div>
      </div>
      % endif
    </div>
      </div>
  </header>

  <section class="container">
    % if self.carnegie_theme_enabled():
      <section class="details" style="float: none; width: 100%; margin: 0 auto;">
    % else:
      <section class="details">
    % endif
      <nav>
        <a href="#" class="active">${_("Overview")}</a>
      ##  <a href="#">${_("FAQ")}</a>
      ##  <a href="#">${_("Requirements")}</a>
      ##  <a href="#">${_("Text-book")}</a>
      ##  <a href="#">${_("Syllabus")}</a>
      ##  <a href="#">${_("Reviews")}</a>
      </nav>

      <div class="inner-wrapper">
        ${get_course_about_section(course, "overview")}
      </div>
      % if sneakpeek_allowed and not regularly_registered:
        <section class="unauth-tos" id="unauth-tos">
          <p>
            * ${_("By exploring the course, you are agreeing to our")}
            <a href="${marketing_link('TOS')}">${_("Terms of Service")}</a> and <a href="${marketing_link('TOS')}#privacy">${_("Privacy Policy")}</a>.
            ${_("Please read them carefully.")}
          </p>
        </section>
      % endif
    </section>

    % if not self.carnegie_theme_enabled():
      <section class="course-sidebar">
        <section class="course-summary">
          <header>
            % if MicrositeConfiguration.get_microsite_configuration_value('course_about_show_social_links', True):
            <div class="social-sharing">
              <div class="sharing-message">${_("Share with friends and family!")}</div>
              ## TODO: this should probably be an overrideable block,
              ##       or something allowing themes to do whatever they
              ##       want here (and on this whole page, really).
              % if self.stanford_theme_enabled():
                <a href="http://twitter.com/intent/tweet?text=I+just+registered+for+${course.number}+${get_course_about_section(course, 'title')}!+(http://class.stanford.edu)" class="share">
                  <img src="${static.url('images/social/twitter-sharing.png')}" alt="Tweet that you've registered for this course">
                </a>
                <a href="mailto:?subject=Take%20a%20course%20at%20Stanford%20online!&body=I%20just%20registered%20for%20${course.number}%20${get_course_about_section(course, 'title')}+(http://class.stanford.edu)" class="share">
                  <img src="${static.url('images/social/email-sharing.png')}" alt="Email someone to say you've registered for this course">
                </a>
              % else:
                <%
                  site_domain = MicrositeConfiguration.get_microsite_configuration_value('site_domain', 'www.edx.org')
                  platform_name = MicrositeConfiguration.get_microsite_configuration_value('platform_name', 'edX')

                  tweet_action = "http://twitter.com/intent/tweet?text=I+just+registered+for+"+course.number+"+"+get_course_about_section(course, 'title')+"+through+"+MicrositeConfiguration.get_microsite_configuration_value('course_about_twitter_account', '@edxonline')+":+http://"+site_domain+reverse('about_course', args=[course.id])

                  facebook_link = MicrositeConfiguration.get_microsite_configuration_value('course_about_facebook_link', 'http://www.facebook.com/EdxOnline')

                  email_subject = "mailto:?subject=Take%20a%20course%20with%20"+platform_name+"%20online&body=I%20just%20registered%20for%20"+course.number+"%20"+get_course_about_section(course, 'title')+"%20through%20"+platform_name+"%20http://"+site_domain+reverse('about_course', args=[course.id])
                %>
                <a href="${tweet_action}" class="share">
                  <img src="${static.url('images/social/twitter-sharing.png')}" alt="Tweet that you've registered for this course">
                </a>
                <a href="${facebook_link}" class="share">
                  <img src="${static.url('images/social/facebook-sharing.png')}" alt="Post a Facebook message to say you've registered for this course">
                </a>
                <a href="${email_subject}" class="share">
                  <img src="${static.url('images/social/email-sharing.png')}" alt="Email someone to say you've registered for this course">
                </a>
              % endif
            </div>
            % endif
<<<<<<< HEAD
          </header>
      
          <ol class="important-dates">
            <li><div class="icon course-number"></div><p>${_("Course Number")}</p><span class="course-number">${course.display_number_with_default | h}</span></li>
            <li><div class="icon start"></div><p>${_("Classes Start")}</p><span class="start-date">${course.start_date_text}</span></li>
      
              ## We plan to ditch end_date (which is not stored in course metadata),
              ## but for backwards compatibility, show about/end_date blob if it exists.
              % if get_course_about_section(course, "end_date") or course.end:
              <li>
              <div class="icon end"></div>
              <p>${_("Classes End")}</p><span class="final-date">
              % if get_course_about_section(course, "end_date"):
                  ${get_course_about_section(course, "end_date")}
              % else:
                  ${course.end_date_text}
              % endif
              </span>
              </li>
              % endif
      
            % if get_course_about_section(course, "effort"):
              <li><div class="icon effort"></div><p>${_("Estimated Effort")}</p><span class="start-date">${get_course_about_section(course, "effort")}</span></li>
=======
          </div>
          % endif
        </header>

        <ol class="important-dates">
          <li><div class="icon course-number"></div><p>${_("Course Number")}</p><span class="course-number">${course.display_number_with_default | h}</span></li>
          % if not course.start_date_is_still_default:
          <li><div class="icon start"></div><p>${_("Classes Start")}</p><span class="start-date">${course.start_date_text}</span></li>
          % endif
            ## We plan to ditch end_date (which is not stored in course metadata),
            ## but for backwards compatibility, show about/end_date blob if it exists.
            % if get_course_about_section(course, "end_date") or course.end:
            <li>
                <div class="icon end"></div>
                <p>${_("Classes End")}</p><span class="final-date">
                % if get_course_about_section(course, "end_date"):
                    ${get_course_about_section(course, "end_date")}
                % else:
                    ${course.end_date_text}
                % endif
                </span>
            </li>
>>>>>>> 9d850eec
            % endif
      
            ##<li><div class="icon length"></div><p>${_('Course Length')}</p><span class="course-length">${_('{number} weeks').format(number=15)}</span></li>
      
            % if get_course_about_section(course, "prerequisites"):
              <li class="prerequisites"><div class="icon prereq"></div><p>${_("Prerequisites")}</p><span class="start-date">${get_course_about_section(course, "prerequisites")}</span></li>
            % endif
          </ol>
        </section>
  
  
        ## For now, ocw links are the only thing that goes in additional resources
        % if get_course_about_section(course, "ocw_links"):
          <section class="additional-resources">
            <header>
              <h1>${_("Additional Resources")}</h1>
            </header>
        
            <section>
              ## "MITOpenCourseware" should *not* be translated
              <h2 class="opencourseware">MITOpenCourseware</h2>
                 ${get_course_about_section(course, "ocw_links")}
            </section>
          </section>
        %endif
      </section>
    % endif
  </section>
</section>

%if not regularly_registered:
  <div style="display: none;">
    <form id="class_enroll_form" method="post" data-remote="true" action="${reverse('change_enrollment')}">
      <fieldset class="enroll_fieldset">
        <input name="course_id" type="hidden" value="${course.id}">
        <input name="enrollment_action" type="hidden" value="enroll">
      </fieldset>
      <div class="submit">
        <input name="submit" type="submit" value="enroll">
      </div>
    </form>
  </div>
%endif

<%include file="../video_modal.html" /><|MERGE_RESOLUTION|>--- conflicted
+++ resolved
@@ -297,33 +297,6 @@
               % endif
             </div>
             % endif
-<<<<<<< HEAD
-          </header>
-      
-          <ol class="important-dates">
-            <li><div class="icon course-number"></div><p>${_("Course Number")}</p><span class="course-number">${course.display_number_with_default | h}</span></li>
-            <li><div class="icon start"></div><p>${_("Classes Start")}</p><span class="start-date">${course.start_date_text}</span></li>
-      
-              ## We plan to ditch end_date (which is not stored in course metadata),
-              ## but for backwards compatibility, show about/end_date blob if it exists.
-              % if get_course_about_section(course, "end_date") or course.end:
-              <li>
-              <div class="icon end"></div>
-              <p>${_("Classes End")}</p><span class="final-date">
-              % if get_course_about_section(course, "end_date"):
-                  ${get_course_about_section(course, "end_date")}
-              % else:
-                  ${course.end_date_text}
-              % endif
-              </span>
-              </li>
-              % endif
-      
-            % if get_course_about_section(course, "effort"):
-              <li><div class="icon effort"></div><p>${_("Estimated Effort")}</p><span class="start-date">${get_course_about_section(course, "effort")}</span></li>
-=======
-          </div>
-          % endif
         </header>
 
         <ol class="important-dates">
@@ -344,7 +317,6 @@
                 % endif
                 </span>
             </li>
->>>>>>> 9d850eec
             % endif
       
             ##<li><div class="icon length"></div><p>${_('Course Length')}</p><span class="course-length">${_('{number} weeks').format(number=15)}</span></li>
