<%! from django.utils.translation import ugettext as _ %>
<%page args="section_data"/>


<div class="data-download-container action-type-container">
  <h2>${_("Data Download")}</h2>
  <div class="request-response-error msg msg-error copy" id="data-request-response-error"></div>


  <br>
  <p>${_("Click to display the grading configuration for the course. The grading configuration is the breakdown of graded subsections of the course (such as exams and problem sets), and can be changed on the 'Grading' page (under 'Settings') in Studio.")}</p>
  <p><input type="button" name="dump-gradeconf" value="${_("Grading Configuration")}" data-endpoint="${ section_data['get_grading_config_url'] }"></p>

  <div class="data-display-text" id="data-grade-config-text"></div>
  <br>

  <p>${_("Click to download a CSV of anonymized student IDs:")}</p>
  <p><input type="button" name="list-anon-ids" value="${_("Get Student Anonymized IDs CSV")}" data-csv="true" class="csv" data-endpoint="${ section_data['get_anon_ids_url'] }" class="${'is-disabled' if disable_buttons else ''}"></p>
</div>

%if settings.FEATURES.get('ENABLE_S3_GRADE_DOWNLOADS'):
  <div class="reports-download-container action-type-container">
    <hr>
    <h2> ${_("Reports")}</h2>

<<<<<<< HEAD
  %if settings.FEATURES.get('ALLOW_COURSE_STAFF_GRADE_DOWNLOADS') or section_data['access']['admin']:
    <p>${_("Click to generate a CSV grade report for all currently enrolled students, or a CSV submissions report for all problems.  Links to generated reports appear in a table below when report generation is complete.")}</p>

    <p>${_("For large courses, generating this report may take several hours. Please be patient and do not click the button multiple times. Clicking the button multiple times will significantly slow the generation process.")}</p>
=======
    <p>${_("For large courses, generating some reports can take several hours. When report generation is complete, a link that includes the date and time of generation appears in the table below. These reports are generated in the background, meaning it is OK to navigate away from this page while your report is generating.")}</p>

    <p>${_("Please be patient and do not click these buttons multiple times. Clicking these buttons multiple times will significantly slow the generation process.")}</p>
>>>>>>> f30ad29b

    <p>${_("Click to generate a CSV file of all students enrolled in this course, along with profile information such as email address and username:")}</p>

    <p><input type="button" name="list-profiles-csv" value="${_("Download profile information as a CSV")}" data-endpoint="${ section_data['get_students_features_url'] }" data-csv="true"></p>

  % if not disable_buttons:
    <p>${_("For smaller courses, click to list profile information for enrolled students directly on this page:")}</p>
    <p><input type="button" name="list-profiles" value="${_("List enrolled students' profile information")}" data-endpoint="${ section_data['get_students_features_url'] }"></p>
  %endif
  <div class="data-display-table" id="data-student-profiles-table"></div>

  %if settings.FEATURES.get('ALLOW_COURSE_STAFF_GRADE_DOWNLOADS') or section_data['access']['admin']:
    <p>${_("Click to generate a CSV grade report for all currently enrolled students.")}</p>

    <p>
      <input type="button" name="calculate-grades-csv" value="${_("Generate Grade Report")}" data-endpoint="${ section_data['calculate_grades_csv_url'] }"/>
      <input type="button" name="get-student-submissions" value="${_("Get Student Submissions Report")}" data-endpoint="${ section_data['get_student_submissions_url'] }"/>
      <input type="button" name="ora2-response-btn" value="${_("Download Ora2 Responses")}" data-endpoint="${ section_data['get_ora2_responses_url'] }"/>
    </p>
  %endif

    <div class="request-response msg msg-confirm copy" id="report-request-response"></div>
    <div class="request-response-error msg msg-warning copy" id="report-request-response-error"></div>
    <br>

    <p><b>${_("Reports Available for Download")}</b></p>
    <p>
<<<<<<< HEAD
      ${_("The grade reports listed below are generated each time the <b>Generate Grade Report</b> or <b>Get Student Submissions Report</b> button is clicked. A link to each report remains available on this page, identified by the UTC date and time of generation. Reports are not deleted, so you will always be able to access previously generated reports from this page.")}
=======
      ${_("The reports listed below are available for download. A link to every report remains available on this page, identified by the UTC date and time of generation. Reports are not deleted, so you will always be able to access previously generated reports from this page.")}
>>>>>>> f30ad29b
    </p>

  %if settings.FEATURES.get('ENABLE_ASYNC_ANSWER_DISTRIBUTION'):
    <p>
      ${_("The answer distribution report listed below is generated periodically by an automated background process. The report is cumulative, so answers submitted after the process starts are included in a subsequent report. The report is generated several times per day.")}
    </p>
  %endif

    ## Translators: a table of URL links to report files appears after this sentence.
    <p>${_("<b>Note</b>: To keep student data secure, you cannot save or email these links for direct access. Copies of links expire within 5 minutes.")}</p><br>

    <div class="report-downloads-table" id="report-downloads-table" data-endpoint="${ section_data['list_report_downloads_url'] }" ></div>
  </div>
%endif

%if settings.FEATURES.get('ENABLE_INSTRUCTOR_BACKGROUND_TASKS'):
  <div class="running-tasks-container action-type-container">
    <hr>
    <h2> ${_("Pending Instructor Tasks")} </h2>
    <div class="running-tasks-section">
      <p>${_("The status for any active tasks appears in a table below.")} </p>
      <br />
      <div class="running-tasks-table" data-endpoint="${ section_data['list_instructor_tasks_url'] }"></div>
    </div>
    <div class="no-pending-tasks-message"></div>
  </div>
%endif<|MERGE_RESOLUTION|>--- conflicted
+++ resolved
@@ -23,16 +23,9 @@
     <hr>
     <h2> ${_("Reports")}</h2>
 
-<<<<<<< HEAD
-  %if settings.FEATURES.get('ALLOW_COURSE_STAFF_GRADE_DOWNLOADS') or section_data['access']['admin']:
-    <p>${_("Click to generate a CSV grade report for all currently enrolled students, or a CSV submissions report for all problems.  Links to generated reports appear in a table below when report generation is complete.")}</p>
-
-    <p>${_("For large courses, generating this report may take several hours. Please be patient and do not click the button multiple times. Clicking the button multiple times will significantly slow the generation process.")}</p>
-=======
     <p>${_("For large courses, generating some reports can take several hours. When report generation is complete, a link that includes the date and time of generation appears in the table below. These reports are generated in the background, meaning it is OK to navigate away from this page while your report is generating.")}</p>
 
     <p>${_("Please be patient and do not click these buttons multiple times. Clicking these buttons multiple times will significantly slow the generation process.")}</p>
->>>>>>> f30ad29b
 
     <p>${_("Click to generate a CSV file of all students enrolled in this course, along with profile information such as email address and username:")}</p>
 
@@ -60,11 +53,7 @@
 
     <p><b>${_("Reports Available for Download")}</b></p>
     <p>
-<<<<<<< HEAD
-      ${_("The grade reports listed below are generated each time the <b>Generate Grade Report</b> or <b>Get Student Submissions Report</b> button is clicked. A link to each report remains available on this page, identified by the UTC date and time of generation. Reports are not deleted, so you will always be able to access previously generated reports from this page.")}
-=======
       ${_("The reports listed below are available for download. A link to every report remains available on this page, identified by the UTC date and time of generation. Reports are not deleted, so you will always be able to access previously generated reports from this page.")}
->>>>>>> f30ad29b
     </p>
 
   %if settings.FEATURES.get('ENABLE_ASYNC_ANSWER_DISTRIBUTION'):
